﻿<Window x:Class="NetTally.MainWindow"
        xmlns="http://schemas.microsoft.com/winfx/2006/xaml/presentation"
        xmlns:x="http://schemas.microsoft.com/winfx/2006/xaml"
        xmlns:d="http://schemas.microsoft.com/expression/blend/2008"
        xmlns:mc="http://schemas.openxmlformats.org/markup-compatibility/2006"
        xmlns:local="clr-namespace:NetTally"
        mc:Ignorable="d"
        Title="Net Tally" Height="617.588" Width="890.437" MinWidth="800" Closing="Window_Closing" MinHeight="200" Icon="CheckVoteWin.ico" KeyUp="Window_KeyUp">

    <Window.Resources>
        <local:BoolConverter x:Key="BoolConverter"></local:BoolConverter>
    </Window.Resources>

    <Grid>
        <Button x:Name="addQuestButton" Content="New" HorizontalAlignment="Left" Height="30" Margin="10,45,0,0" VerticalAlignment="Top" Width="60" Click="addQuestButton_Click"
                IsEnabled="{Binding ElementName=tallyButton, Path=IsEnabled, Converter={StaticResource BoolConverter}, ConverterParameter=Normal, Mode=OneWay}"/>
        <Button x:Name="removeQuestButton" Content="Del" HorizontalAlignment="Left" Height="30" Margin="75,45,0,0" VerticalAlignment="Top" Width="60" Click="removeQuestButton_Click"
                IsEnabled="{Binding ElementName=tallyButton, Path=IsEnabled, Converter={StaticResource BoolConverter}, ConverterParameter=Normal, Mode=OneWay}"/>
        <ComboBox x:Name="questList" Height="30" Margin="10,10,227,0" VerticalAlignment="Top" VerticalContentAlignment="Center" FontSize="13.333" Padding="8,2,4,4"
                  ItemsSource="{Binding Path=SourceCollection}" IsSynchronizedWithCurrentItem="True"
                  IsEnabled="{Binding ElementName=tallyButton, Path=IsEnabled, Converter={StaticResource BoolConverter}, ConverterParameter=Normal, Mode=OneWay}">
            <ComboBox.ItemTemplate>
                <DataTemplate>
                    <TextBlock Text="{Binding DisplayName}" />
                </DataTemplate>
            </ComboBox.ItemTemplate>
        </ComboBox>
        <TextBox x:Name="editQuestName" Height="30" Margin="10,10,227,0" TextWrapping="Wrap" VerticalAlignment="Top" Visibility="Hidden" FontSize="13.333" 
                 Text="{Binding Path=CurrentItem.DisplayName, UpdateSourceTrigger=PropertyChanged}" KeyUp="editQuestName_KeyUp" GotFocus="textEntry_GotFocus"
                 PreviewMouseDown="textEntry_PreviewMouseDown" Padding="2,4,70,4">
        </TextBox>
        <TextBox x:Name="editQuestThread" Height="30" Margin="10,10,227,0" TextWrapping="Wrap" VerticalAlignment="Top" Visibility="Hidden" FontSize="13.333" 
                 Text="{Binding Path=CurrentItem.ThreadName, UpdateSourceTrigger=PropertyChanged}" KeyUp="editQuestThread_KeyUp" GotFocus="textEntry_GotFocus"
                 PreviewMouseDown="textEntry_PreviewMouseDown" Padding="2,4,70,4"/>
        <Canvas x:Name="editDescriptorCanvas" Height="30" Margin="10,10,227,0" VerticalAlignment="Top" Visibility="Hidden">
            <TextBlock x:Name="editDescriptor" FontSize="18" Foreground="BlueViolet" Text="Quest Name" Canvas.Top="3" Canvas.Right="4"/>
        </Canvas>
        <Button x:Name="editNameButton" Content="Edit Name" HorizontalAlignment="Left" Margin="10,80,0,0" VerticalAlignment="Top" Width="125" Click="editNameButton_Click"
                IsEnabled="{Binding ElementName=tallyButton, Path=IsEnabled, Converter={StaticResource BoolConverter}, ConverterParameter=Normal, Mode=OneWay}"/>
        <TextBox x:Name="startPost" HorizontalAlignment="Left" Height="30" Margin="140,45,0,0" TextWrapping="Wrap" VerticalAlignment="Top" Width="84"
                 Text="{Binding Path=CurrentItem.StartPost, ValidatesOnExceptions=True}" GotFocus="textEntry_GotFocus" PreviewMouseDown="textEntry_PreviewMouseDown" MaxLines="1"
                 IsEnabled="{Binding ElementName=tallyButton, Path=IsEnabled, Converter={StaticResource BoolConverter}, ConverterParameter=Normal, Mode=OneWay}"/>
        <TextBox x:Name="endPost" HorizontalAlignment="Left" Height="30" Margin="229,45,0,0" TextWrapping="Wrap" VerticalAlignment="Top" Width="84"
                 Text="{Binding Path=CurrentItem.EndPost, ValidatesOnExceptions=True}" GotFocus="textEntry_GotFocus" PreviewMouseDown="textEntry_PreviewMouseDown" MaxLines="1"
                 IsEnabled="{Binding ElementName=tallyButton, Path=IsEnabled, Converter={StaticResource BoolConverter}, ConverterParameter=Normal, Mode=OneWay}"/>
        <CheckBox x:Name="tryLastThreadmark" HorizontalAlignment="Left" Margin="140,80,0,0" VerticalAlignment="Top"
                  RenderTransformOrigin="0.24,0.938" Content="Try Last Threadmark" IsChecked="{Binding Path=CurrentItem.CheckForLastThreadmark}"
                  IsEnabled="{Binding ElementName=tallyButton, Path=IsEnabled, Converter={StaticResource BoolConverter}, ConverterParameter=Normal, Mode=OneWay}"/>
        <CheckBox x:Name="partitionedVotes" Content="Partition Votes" Margin="318,45,0,0" VerticalAlignment="Top"
                  IsChecked="{Binding Path=CurrentItem.UseVotePartitions}" HorizontalAlignment="Left" Width="95"
                  IsEnabled="{Binding ElementName=tallyButton, Path=IsEnabled, Converter={StaticResource BoolConverter}, ConverterParameter=Normal, Mode=OneWay}" Checked="partitionedVotes_CheckedChanged" Unchecked="partitionedVotes_CheckedChanged"/>
        <StackPanel HorizontalAlignment="Left" Height="39" Margin="418,45,0,0" VerticalAlignment="Top" Width="87"
                    IsEnabled="{Binding ElementName=tallyButton, Path=IsEnabled, Converter={StaticResource BoolConverter}, ConverterParameter=Normal, Mode=OneWay}">
            <RadioButton x:Name="partitionByLine" Content="By Line" HorizontalAlignment="Left" VerticalAlignment="Top"
        		GroupName="PartitionType" IsChecked="{Binding Path=CurrentItem.PartitionByLine, ConverterParameter=Normal, Converter={StaticResource BoolConverter}}"
        		IsEnabled="{Binding IsChecked, ElementName=partitionedVotes}" Checked="partitionByLine_CheckedChanged" Unchecked="partitionByLine_CheckedChanged"/>
            <RadioButton x:Name="partitionByBlock" Content="By Block" HorizontalAlignment="Left" VerticalAlignment="Top"
        		GroupName="PartitionType" IsChecked="{Binding ElementName=partitionByLine, Path=IsChecked, ConverterParameter=Invert, Converter={StaticResource BoolConverter}, Mode=OneWay}"
        		IsEnabled="{Binding IsChecked, ElementName=partitionedVotes}"/>
        </StackPanel>
        <CheckBox x:Name="useSpoilerForVoters" Content="Use Spoiler for Voters" HorizontalAlignment="Left" Margin="318,80,0,0" VerticalAlignment="Top"
                  IsChecked="{Binding Path=UseSpoilerForVoters}"
                  IsEnabled="{Binding ElementName=tallyButton, Path=IsEnabled, Converter={StaticResource BoolConverter}, ConverterParameter=Normal, Mode=OneWay}"/>
        <Button x:Name="clearTallyCacheButton" Height="47" Margin="0,10,173,0" VerticalAlignment="Top" Click="clearTallyCacheButton_Click" HorizontalAlignment="Right" Width="49"
                IsEnabled="{Binding ElementName=tallyButton, Path=IsEnabled, Converter={StaticResource BoolConverter}, ConverterParameter=Normal, Mode=OneWay}">
            <TextBlock TextWrapping="Wrap" TextAlignment="Center">Clear Cache</TextBlock>
        </Button>
        <Button x:Name="tallyButton" Content="Tally" Height="47" Margin="0,10,10,0" VerticalAlignment="Top" Click="tallyButton_Click" Width="158" HorizontalAlignment="Right"/>
        <Button x:Name="cancelTally" Content="Cancel" Height="30" Margin="0,66,128,0" VerticalAlignment="Top" HorizontalAlignment="Right" Width="94"
                IsEnabled="{Binding ElementName=tallyButton, Path=IsEnabled, Converter={StaticResource BoolConverter}, ConverterParameter=Invert, Mode=OneWay}" Click="cancelTally_Click"/>
        <Button x:Name="copyToClipboardButton" Content="Copy to Clipboard" Margin="0,66,10,0" HorizontalAlignment="Right" Width="113"
                Click="copyToClipboardButton_Click" Height="30" VerticalAlignment="Top"/>
        <TextBox x:Name="resultsWindow" Margin="10,107,10,30" TextWrapping="Wrap" VerticalScrollBarVisibility="Auto" IsReadOnly="True" FontSize="13.333"
                 Text="{Binding Path=TallyResults, Mode=OneWay, UpdateSourceTrigger=PropertyChanged}" />
<<<<<<< HEAD
        <Button x:Name="openMergeVotesWindow" Content="Merge Votes..." HorizontalAlignment="Left" Margin="510,45,0,0" VerticalAlignment="Top" Width="94" Height="30"
                Click="openMergeVotesWindow_Click"
                IsEnabled="{Binding ElementName=tallyButton, Path=IsEnabled, Converter={StaticResource BoolConverter}, ConverterParameter=Normal, Mode=OneWay}"/>
=======
        <TextBlock x:Name="textBlock" HorizontalAlignment="Left" Margin="10,0,0,3" TextWrapping="Wrap" Width="125" Height="22" VerticalAlignment="Bottom">
            <Hyperlink NavigateUri="https://github.com/Kinematics/NetTally/wiki" RequestNavigate="Hyperlink_RequestNavigate">
                Wiki Help
            </Hyperlink>
        </TextBlock>
>>>>>>> 038efe13
    </Grid>
</Window>
<|MERGE_RESOLUTION|>--- conflicted
+++ resolved
@@ -1,87 +1,84 @@
-﻿<Window x:Class="NetTally.MainWindow"
-        xmlns="http://schemas.microsoft.com/winfx/2006/xaml/presentation"
-        xmlns:x="http://schemas.microsoft.com/winfx/2006/xaml"
-        xmlns:d="http://schemas.microsoft.com/expression/blend/2008"
-        xmlns:mc="http://schemas.openxmlformats.org/markup-compatibility/2006"
-        xmlns:local="clr-namespace:NetTally"
-        mc:Ignorable="d"
-        Title="Net Tally" Height="617.588" Width="890.437" MinWidth="800" Closing="Window_Closing" MinHeight="200" Icon="CheckVoteWin.ico" KeyUp="Window_KeyUp">
-
-    <Window.Resources>
-        <local:BoolConverter x:Key="BoolConverter"></local:BoolConverter>
-    </Window.Resources>
-
-    <Grid>
-        <Button x:Name="addQuestButton" Content="New" HorizontalAlignment="Left" Height="30" Margin="10,45,0,0" VerticalAlignment="Top" Width="60" Click="addQuestButton_Click"
-                IsEnabled="{Binding ElementName=tallyButton, Path=IsEnabled, Converter={StaticResource BoolConverter}, ConverterParameter=Normal, Mode=OneWay}"/>
-        <Button x:Name="removeQuestButton" Content="Del" HorizontalAlignment="Left" Height="30" Margin="75,45,0,0" VerticalAlignment="Top" Width="60" Click="removeQuestButton_Click"
-                IsEnabled="{Binding ElementName=tallyButton, Path=IsEnabled, Converter={StaticResource BoolConverter}, ConverterParameter=Normal, Mode=OneWay}"/>
-        <ComboBox x:Name="questList" Height="30" Margin="10,10,227,0" VerticalAlignment="Top" VerticalContentAlignment="Center" FontSize="13.333" Padding="8,2,4,4"
-                  ItemsSource="{Binding Path=SourceCollection}" IsSynchronizedWithCurrentItem="True"
-                  IsEnabled="{Binding ElementName=tallyButton, Path=IsEnabled, Converter={StaticResource BoolConverter}, ConverterParameter=Normal, Mode=OneWay}">
-            <ComboBox.ItemTemplate>
-                <DataTemplate>
-                    <TextBlock Text="{Binding DisplayName}" />
-                </DataTemplate>
-            </ComboBox.ItemTemplate>
-        </ComboBox>
-        <TextBox x:Name="editQuestName" Height="30" Margin="10,10,227,0" TextWrapping="Wrap" VerticalAlignment="Top" Visibility="Hidden" FontSize="13.333" 
-                 Text="{Binding Path=CurrentItem.DisplayName, UpdateSourceTrigger=PropertyChanged}" KeyUp="editQuestName_KeyUp" GotFocus="textEntry_GotFocus"
-                 PreviewMouseDown="textEntry_PreviewMouseDown" Padding="2,4,70,4">
-        </TextBox>
-        <TextBox x:Name="editQuestThread" Height="30" Margin="10,10,227,0" TextWrapping="Wrap" VerticalAlignment="Top" Visibility="Hidden" FontSize="13.333" 
-                 Text="{Binding Path=CurrentItem.ThreadName, UpdateSourceTrigger=PropertyChanged}" KeyUp="editQuestThread_KeyUp" GotFocus="textEntry_GotFocus"
-                 PreviewMouseDown="textEntry_PreviewMouseDown" Padding="2,4,70,4"/>
-        <Canvas x:Name="editDescriptorCanvas" Height="30" Margin="10,10,227,0" VerticalAlignment="Top" Visibility="Hidden">
-            <TextBlock x:Name="editDescriptor" FontSize="18" Foreground="BlueViolet" Text="Quest Name" Canvas.Top="3" Canvas.Right="4"/>
-        </Canvas>
-        <Button x:Name="editNameButton" Content="Edit Name" HorizontalAlignment="Left" Margin="10,80,0,0" VerticalAlignment="Top" Width="125" Click="editNameButton_Click"
-                IsEnabled="{Binding ElementName=tallyButton, Path=IsEnabled, Converter={StaticResource BoolConverter}, ConverterParameter=Normal, Mode=OneWay}"/>
-        <TextBox x:Name="startPost" HorizontalAlignment="Left" Height="30" Margin="140,45,0,0" TextWrapping="Wrap" VerticalAlignment="Top" Width="84"
-                 Text="{Binding Path=CurrentItem.StartPost, ValidatesOnExceptions=True}" GotFocus="textEntry_GotFocus" PreviewMouseDown="textEntry_PreviewMouseDown" MaxLines="1"
-                 IsEnabled="{Binding ElementName=tallyButton, Path=IsEnabled, Converter={StaticResource BoolConverter}, ConverterParameter=Normal, Mode=OneWay}"/>
-        <TextBox x:Name="endPost" HorizontalAlignment="Left" Height="30" Margin="229,45,0,0" TextWrapping="Wrap" VerticalAlignment="Top" Width="84"
-                 Text="{Binding Path=CurrentItem.EndPost, ValidatesOnExceptions=True}" GotFocus="textEntry_GotFocus" PreviewMouseDown="textEntry_PreviewMouseDown" MaxLines="1"
-                 IsEnabled="{Binding ElementName=tallyButton, Path=IsEnabled, Converter={StaticResource BoolConverter}, ConverterParameter=Normal, Mode=OneWay}"/>
-        <CheckBox x:Name="tryLastThreadmark" HorizontalAlignment="Left" Margin="140,80,0,0" VerticalAlignment="Top"
-                  RenderTransformOrigin="0.24,0.938" Content="Try Last Threadmark" IsChecked="{Binding Path=CurrentItem.CheckForLastThreadmark}"
-                  IsEnabled="{Binding ElementName=tallyButton, Path=IsEnabled, Converter={StaticResource BoolConverter}, ConverterParameter=Normal, Mode=OneWay}"/>
-        <CheckBox x:Name="partitionedVotes" Content="Partition Votes" Margin="318,45,0,0" VerticalAlignment="Top"
-                  IsChecked="{Binding Path=CurrentItem.UseVotePartitions}" HorizontalAlignment="Left" Width="95"
-                  IsEnabled="{Binding ElementName=tallyButton, Path=IsEnabled, Converter={StaticResource BoolConverter}, ConverterParameter=Normal, Mode=OneWay}" Checked="partitionedVotes_CheckedChanged" Unchecked="partitionedVotes_CheckedChanged"/>
-        <StackPanel HorizontalAlignment="Left" Height="39" Margin="418,45,0,0" VerticalAlignment="Top" Width="87"
-                    IsEnabled="{Binding ElementName=tallyButton, Path=IsEnabled, Converter={StaticResource BoolConverter}, ConverterParameter=Normal, Mode=OneWay}">
-            <RadioButton x:Name="partitionByLine" Content="By Line" HorizontalAlignment="Left" VerticalAlignment="Top"
-        		GroupName="PartitionType" IsChecked="{Binding Path=CurrentItem.PartitionByLine, ConverterParameter=Normal, Converter={StaticResource BoolConverter}}"
-        		IsEnabled="{Binding IsChecked, ElementName=partitionedVotes}" Checked="partitionByLine_CheckedChanged" Unchecked="partitionByLine_CheckedChanged"/>
-            <RadioButton x:Name="partitionByBlock" Content="By Block" HorizontalAlignment="Left" VerticalAlignment="Top"
-        		GroupName="PartitionType" IsChecked="{Binding ElementName=partitionByLine, Path=IsChecked, ConverterParameter=Invert, Converter={StaticResource BoolConverter}, Mode=OneWay}"
-        		IsEnabled="{Binding IsChecked, ElementName=partitionedVotes}"/>
-        </StackPanel>
-        <CheckBox x:Name="useSpoilerForVoters" Content="Use Spoiler for Voters" HorizontalAlignment="Left" Margin="318,80,0,0" VerticalAlignment="Top"
-                  IsChecked="{Binding Path=UseSpoilerForVoters}"
-                  IsEnabled="{Binding ElementName=tallyButton, Path=IsEnabled, Converter={StaticResource BoolConverter}, ConverterParameter=Normal, Mode=OneWay}"/>
-        <Button x:Name="clearTallyCacheButton" Height="47" Margin="0,10,173,0" VerticalAlignment="Top" Click="clearTallyCacheButton_Click" HorizontalAlignment="Right" Width="49"
-                IsEnabled="{Binding ElementName=tallyButton, Path=IsEnabled, Converter={StaticResource BoolConverter}, ConverterParameter=Normal, Mode=OneWay}">
-            <TextBlock TextWrapping="Wrap" TextAlignment="Center">Clear Cache</TextBlock>
-        </Button>
-        <Button x:Name="tallyButton" Content="Tally" Height="47" Margin="0,10,10,0" VerticalAlignment="Top" Click="tallyButton_Click" Width="158" HorizontalAlignment="Right"/>
-        <Button x:Name="cancelTally" Content="Cancel" Height="30" Margin="0,66,128,0" VerticalAlignment="Top" HorizontalAlignment="Right" Width="94"
-                IsEnabled="{Binding ElementName=tallyButton, Path=IsEnabled, Converter={StaticResource BoolConverter}, ConverterParameter=Invert, Mode=OneWay}" Click="cancelTally_Click"/>
-        <Button x:Name="copyToClipboardButton" Content="Copy to Clipboard" Margin="0,66,10,0" HorizontalAlignment="Right" Width="113"
-                Click="copyToClipboardButton_Click" Height="30" VerticalAlignment="Top"/>
-        <TextBox x:Name="resultsWindow" Margin="10,107,10,30" TextWrapping="Wrap" VerticalScrollBarVisibility="Auto" IsReadOnly="True" FontSize="13.333"
-                 Text="{Binding Path=TallyResults, Mode=OneWay, UpdateSourceTrigger=PropertyChanged}" />
-<<<<<<< HEAD
-        <Button x:Name="openMergeVotesWindow" Content="Merge Votes..." HorizontalAlignment="Left" Margin="510,45,0,0" VerticalAlignment="Top" Width="94" Height="30"
-                Click="openMergeVotesWindow_Click"
-                IsEnabled="{Binding ElementName=tallyButton, Path=IsEnabled, Converter={StaticResource BoolConverter}, ConverterParameter=Normal, Mode=OneWay}"/>
-=======
-        <TextBlock x:Name="textBlock" HorizontalAlignment="Left" Margin="10,0,0,3" TextWrapping="Wrap" Width="125" Height="22" VerticalAlignment="Bottom">
-            <Hyperlink NavigateUri="https://github.com/Kinematics/NetTally/wiki" RequestNavigate="Hyperlink_RequestNavigate">
-                Wiki Help
-            </Hyperlink>
-        </TextBlock>
->>>>>>> 038efe13
-    </Grid>
-</Window>
+﻿<Window x:Class="NetTally.MainWindow"
+        xmlns="http://schemas.microsoft.com/winfx/2006/xaml/presentation"
+        xmlns:x="http://schemas.microsoft.com/winfx/2006/xaml"
+        xmlns:d="http://schemas.microsoft.com/expression/blend/2008"
+        xmlns:mc="http://schemas.openxmlformats.org/markup-compatibility/2006"
+        xmlns:local="clr-namespace:NetTally"
+        mc:Ignorable="d"
+        Title="Net Tally" Height="617.588" Width="890.437" MinWidth="800" Closing="Window_Closing" MinHeight="200" Icon="CheckVoteWin.ico" KeyUp="Window_KeyUp">
+
+    <Window.Resources>
+        <local:BoolConverter x:Key="BoolConverter"></local:BoolConverter>
+    </Window.Resources>
+
+    <Grid>
+        <Button x:Name="addQuestButton" Content="New" HorizontalAlignment="Left" Height="30" Margin="10,45,0,0" VerticalAlignment="Top" Width="60" Click="addQuestButton_Click"
+                IsEnabled="{Binding ElementName=tallyButton, Path=IsEnabled, Converter={StaticResource BoolConverter}, ConverterParameter=Normal, Mode=OneWay}"/>
+        <Button x:Name="removeQuestButton" Content="Del" HorizontalAlignment="Left" Height="30" Margin="75,45,0,0" VerticalAlignment="Top" Width="60" Click="removeQuestButton_Click"
+                IsEnabled="{Binding ElementName=tallyButton, Path=IsEnabled, Converter={StaticResource BoolConverter}, ConverterParameter=Normal, Mode=OneWay}"/>
+        <ComboBox x:Name="questList" Height="30" Margin="10,10,227,0" VerticalAlignment="Top" VerticalContentAlignment="Center" FontSize="13.333" Padding="8,2,4,4"
+                  ItemsSource="{Binding Path=SourceCollection}" IsSynchronizedWithCurrentItem="True"
+                  IsEnabled="{Binding ElementName=tallyButton, Path=IsEnabled, Converter={StaticResource BoolConverter}, ConverterParameter=Normal, Mode=OneWay}">
+            <ComboBox.ItemTemplate>
+                <DataTemplate>
+                    <TextBlock Text="{Binding DisplayName}" />
+                </DataTemplate>
+            </ComboBox.ItemTemplate>
+        </ComboBox>
+        <TextBox x:Name="editQuestName" Height="30" Margin="10,10,227,0" TextWrapping="Wrap" VerticalAlignment="Top" Visibility="Hidden" FontSize="13.333" 
+                 Text="{Binding Path=CurrentItem.DisplayName, UpdateSourceTrigger=PropertyChanged}" KeyUp="editQuestName_KeyUp" GotFocus="textEntry_GotFocus"
+                 PreviewMouseDown="textEntry_PreviewMouseDown" Padding="2,4,70,4">
+        </TextBox>
+        <TextBox x:Name="editQuestThread" Height="30" Margin="10,10,227,0" TextWrapping="Wrap" VerticalAlignment="Top" Visibility="Hidden" FontSize="13.333" 
+                 Text="{Binding Path=CurrentItem.ThreadName, UpdateSourceTrigger=PropertyChanged}" KeyUp="editQuestThread_KeyUp" GotFocus="textEntry_GotFocus"
+                 PreviewMouseDown="textEntry_PreviewMouseDown" Padding="2,4,70,4"/>
+        <Canvas x:Name="editDescriptorCanvas" Height="30" Margin="10,10,227,0" VerticalAlignment="Top" Visibility="Hidden">
+            <TextBlock x:Name="editDescriptor" FontSize="18" Foreground="BlueViolet" Text="Quest Name" Canvas.Top="3" Canvas.Right="4"/>
+        </Canvas>
+        <Button x:Name="editNameButton" Content="Edit Name" HorizontalAlignment="Left" Margin="10,80,0,0" VerticalAlignment="Top" Width="125" Click="editNameButton_Click"
+                IsEnabled="{Binding ElementName=tallyButton, Path=IsEnabled, Converter={StaticResource BoolConverter}, ConverterParameter=Normal, Mode=OneWay}"/>
+        <TextBox x:Name="startPost" HorizontalAlignment="Left" Height="30" Margin="140,45,0,0" TextWrapping="Wrap" VerticalAlignment="Top" Width="84"
+                 Text="{Binding Path=CurrentItem.StartPost, ValidatesOnExceptions=True}" GotFocus="textEntry_GotFocus" PreviewMouseDown="textEntry_PreviewMouseDown" MaxLines="1"
+                 IsEnabled="{Binding ElementName=tallyButton, Path=IsEnabled, Converter={StaticResource BoolConverter}, ConverterParameter=Normal, Mode=OneWay}"/>
+        <TextBox x:Name="endPost" HorizontalAlignment="Left" Height="30" Margin="229,45,0,0" TextWrapping="Wrap" VerticalAlignment="Top" Width="84"
+                 Text="{Binding Path=CurrentItem.EndPost, ValidatesOnExceptions=True}" GotFocus="textEntry_GotFocus" PreviewMouseDown="textEntry_PreviewMouseDown" MaxLines="1"
+                 IsEnabled="{Binding ElementName=tallyButton, Path=IsEnabled, Converter={StaticResource BoolConverter}, ConverterParameter=Normal, Mode=OneWay}"/>
+        <CheckBox x:Name="tryLastThreadmark" HorizontalAlignment="Left" Margin="140,80,0,0" VerticalAlignment="Top"
+                  RenderTransformOrigin="0.24,0.938" Content="Try Last Threadmark" IsChecked="{Binding Path=CurrentItem.CheckForLastThreadmark}"
+                  IsEnabled="{Binding ElementName=tallyButton, Path=IsEnabled, Converter={StaticResource BoolConverter}, ConverterParameter=Normal, Mode=OneWay}"/>
+        <CheckBox x:Name="partitionedVotes" Content="Partition Votes" Margin="318,45,0,0" VerticalAlignment="Top"
+                  IsChecked="{Binding Path=CurrentItem.UseVotePartitions}" HorizontalAlignment="Left" Width="95"
+                  IsEnabled="{Binding ElementName=tallyButton, Path=IsEnabled, Converter={StaticResource BoolConverter}, ConverterParameter=Normal, Mode=OneWay}" Checked="partitionedVotes_CheckedChanged" Unchecked="partitionedVotes_CheckedChanged"/>
+        <StackPanel HorizontalAlignment="Left" Height="39" Margin="418,45,0,0" VerticalAlignment="Top" Width="87"
+                    IsEnabled="{Binding ElementName=tallyButton, Path=IsEnabled, Converter={StaticResource BoolConverter}, ConverterParameter=Normal, Mode=OneWay}">
+            <RadioButton x:Name="partitionByLine" Content="By Line" HorizontalAlignment="Left" VerticalAlignment="Top"
+        		GroupName="PartitionType" IsChecked="{Binding Path=CurrentItem.PartitionByLine, ConverterParameter=Normal, Converter={StaticResource BoolConverter}}"
+        		IsEnabled="{Binding IsChecked, ElementName=partitionedVotes}" Checked="partitionByLine_CheckedChanged" Unchecked="partitionByLine_CheckedChanged"/>
+            <RadioButton x:Name="partitionByBlock" Content="By Block" HorizontalAlignment="Left" VerticalAlignment="Top"
+        		GroupName="PartitionType" IsChecked="{Binding ElementName=partitionByLine, Path=IsChecked, ConverterParameter=Invert, Converter={StaticResource BoolConverter}, Mode=OneWay}"
+        		IsEnabled="{Binding IsChecked, ElementName=partitionedVotes}"/>
+        </StackPanel>
+        <CheckBox x:Name="useSpoilerForVoters" Content="Use Spoiler for Voters" HorizontalAlignment="Left" Margin="318,80,0,0" VerticalAlignment="Top"
+                  IsChecked="{Binding Path=UseSpoilerForVoters}"
+                  IsEnabled="{Binding ElementName=tallyButton, Path=IsEnabled, Converter={StaticResource BoolConverter}, ConverterParameter=Normal, Mode=OneWay}"/>
+        <Button x:Name="clearTallyCacheButton" Height="47" Margin="0,10,173,0" VerticalAlignment="Top" Click="clearTallyCacheButton_Click" HorizontalAlignment="Right" Width="49"
+                IsEnabled="{Binding ElementName=tallyButton, Path=IsEnabled, Converter={StaticResource BoolConverter}, ConverterParameter=Normal, Mode=OneWay}">
+            <TextBlock TextWrapping="Wrap" TextAlignment="Center">Clear Cache</TextBlock>
+        </Button>
+        <Button x:Name="tallyButton" Content="Tally" Height="47" Margin="0,10,10,0" VerticalAlignment="Top" Click="tallyButton_Click" Width="158" HorizontalAlignment="Right"/>
+        <Button x:Name="cancelTally" Content="Cancel" Height="30" Margin="0,66,128,0" VerticalAlignment="Top" HorizontalAlignment="Right" Width="94"
+                IsEnabled="{Binding ElementName=tallyButton, Path=IsEnabled, Converter={StaticResource BoolConverter}, ConverterParameter=Invert, Mode=OneWay}" Click="cancelTally_Click"/>
+        <Button x:Name="copyToClipboardButton" Content="Copy to Clipboard" Margin="0,66,10,0" HorizontalAlignment="Right" Width="113"
+                Click="copyToClipboardButton_Click" Height="30" VerticalAlignment="Top"/>
+        <TextBox x:Name="resultsWindow" Margin="10,107,10,30" TextWrapping="Wrap" VerticalScrollBarVisibility="Auto" IsReadOnly="True" FontSize="13.333"
+                 Text="{Binding Path=TallyResults, Mode=OneWay, UpdateSourceTrigger=PropertyChanged}" />
+        <Button x:Name="openMergeVotesWindow" Content="Merge Votes..." HorizontalAlignment="Left" Margin="510,45,0,0" VerticalAlignment="Top" Width="94" Height="30"
+                Click="openMergeVotesWindow_Click"
+                IsEnabled="{Binding ElementName=tallyButton, Path=IsEnabled, Converter={StaticResource BoolConverter}, ConverterParameter=Normal, Mode=OneWay}"/>
+        <TextBlock x:Name="textBlock" HorizontalAlignment="Left" Margin="10,0,0,3" TextWrapping="Wrap" Width="125" Height="22" VerticalAlignment="Bottom">
+            <Hyperlink NavigateUri="https://github.com/Kinematics/NetTally/wiki" RequestNavigate="Hyperlink_RequestNavigate">
+                Wiki Help
+            </Hyperlink>
+        </TextBlock>
+    </Grid>
+</Window>