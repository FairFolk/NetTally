﻿<Project Sdk="Microsoft.NET.Sdk" ToolsVersion="15.0">
  <PropertyGroup Label="Configuration">
    <RootNamespace>NetTally</RootNamespace>
    <GenerateAssemblyInfo>false</GenerateAssemblyInfo>
  </PropertyGroup>
  <PropertyGroup>
    <TargetFramework>netstandard1.3</TargetFramework>
  </PropertyGroup>
<<<<<<< HEAD
=======
  <PropertyGroup Condition="'$(Configuration)|$(Platform)'=='Debug|AnyCPU'">
    <OutputType>library</OutputType>
  </PropertyGroup>
>>>>>>> 55b64474
  <ItemGroup>
    <PackageReference Include="HtmlAgilityPack.NetCore" Version="1.5.0.1" />
    <PackageReference Include="Nito.AsyncEx.Coordination" Version="1.0.2" />
    <PackageReference Include="System.Diagnostics.DiagnosticSource" Version="4.0.0" />
<<<<<<< HEAD
=======
    <PackageReference Include="System.ValueTuple" Version="4.3.0" />
>>>>>>> 55b64474
  </ItemGroup>
</Project><|MERGE_RESOLUTION|>--- conflicted
+++ resolved
@@ -1,24 +1,13 @@
-﻿<Project Sdk="Microsoft.NET.Sdk" ToolsVersion="15.0">
-  <PropertyGroup Label="Configuration">
-    <RootNamespace>NetTally</RootNamespace>
-    <GenerateAssemblyInfo>false</GenerateAssemblyInfo>
-  </PropertyGroup>
-  <PropertyGroup>
-    <TargetFramework>netstandard1.3</TargetFramework>
-  </PropertyGroup>
-<<<<<<< HEAD
-=======
-  <PropertyGroup Condition="'$(Configuration)|$(Platform)'=='Debug|AnyCPU'">
-    <OutputType>library</OutputType>
-  </PropertyGroup>
->>>>>>> 55b64474
-  <ItemGroup>
-    <PackageReference Include="HtmlAgilityPack.NetCore" Version="1.5.0.1" />
-    <PackageReference Include="Nito.AsyncEx.Coordination" Version="1.0.2" />
-    <PackageReference Include="System.Diagnostics.DiagnosticSource" Version="4.0.0" />
-<<<<<<< HEAD
-=======
-    <PackageReference Include="System.ValueTuple" Version="4.3.0" />
->>>>>>> 55b64474
-  </ItemGroup>
+﻿<Project Sdk="Microsoft.NET.Sdk" ToolsVersion="15.0">
+  <PropertyGroup Label="Configuration">
+    <RootNamespace>NetTally</RootNamespace>
+    <GenerateAssemblyInfo>false</GenerateAssemblyInfo>
+  </PropertyGroup>
+  <PropertyGroup>
+    <TargetFramework>netstandard1.3</TargetFramework>
+  </PropertyGroup>
+    <PackageReference Include="HtmlAgilityPack.NetCore" Version="1.5.0.1" />
+    <PackageReference Include="Nito.AsyncEx.Coordination" Version="1.0.2" />
+    <PackageReference Include="System.Diagnostics.DiagnosticSource" Version="4.0.0" />
+  </ItemGroup>
 </Project>