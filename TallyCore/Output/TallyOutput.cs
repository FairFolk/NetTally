--- conflicted
+++ resolved
@@ -1,599 +1,594 @@
-﻿using System;
-using System.Collections.Generic;
-using System.Linq;
-using System.Text;
-using System.Threading;
-using System.Threading.Tasks;
-using NetTally.Extensions;
-using NetTally.Utility;
-using NetTally.VoteCounting;
-using NetTally.Votes;
-
-namespace NetTally.Output
-{
-    // Task (string), Ordered list of ranked votes
-    using RankResultsByTask = Dictionary<string, List<string>>;
-
-    /// <summary>
-    /// Class to handle generating the output of a tally run, for display in the text box.
-    /// </summary>
-    public class TallyOutput : ITextResultsProvider
-    {
-        #region Local Properties
-        DisplayMode DisplayMode { get; set; }
-
-        StringBuilder sb { get; set; }
-        const string cancelled = "Cancelled!";
-
-        static string[] rankWinnerLabels = { "Winner", "First Runner Up", "Second Runner Up", "Third Runner Up", "Honorable Mention" };
-        #endregion
-
-        #region Public Interface
-        /// <summary>
-        /// Public function to generate the full output for the tally.
-        /// </summary>
-        /// <param name="displayMode">The mode requested for how to format the output.</param>
-        /// <param name="token">Cancellation token so that processing can be cancelled.</param>
-        /// <returns>Returns the full string to be displayed.</returns>
-        public async Task<string> BuildOutputAsync(DisplayMode displayMode, CancellationToken token)
-        {
-            if (VoteCounter.Instance.Quest == null)
-                return string.Empty;
-            if (VoteCounter.Instance.TallyWasCanceled)
-                return cancelled;
-
-            DisplayMode = displayMode;
-
-            sb = new StringBuilder();
-
-            try
-            {
-                await Task.Run(() => BuildGlobal(token)).ConfigureAwait(false);
-            }
-            catch (OperationCanceledException)
-            {
-                return cancelled;
-            }
-
-            return sb.ToString();
-        }
-        #endregion
-
-        #region Top-level functions
-        /// <summary>
-        /// General construction.  Add the header and any vote output.
-        /// Surround by spoiler tags if requested by the display mode.
-        /// </summary>
-        /// <param name="token">Cancellation token so that processing can be cancelled.</param>
-        private void BuildGlobal(CancellationToken token)
-        {
-            token.ThrowIfCancellationRequested();
-
-            using (new Spoiler(sb, "Tally Results", DisplayMode == DisplayMode.SpoilerAll || AdvancedOptions.Instance.GlobalSpoilers))
-            {
-                AddHeader(token);
-
-                ConstructRankedOutput(token);
-
-                ConstructNormalOutput(token);
-            }
-        }
-
-        /// <summary>
-        /// Add the header indicating the title of the thread that was tallied,
-        /// and the marker that this is a tally result (along with the program version number).
-        /// </summary>
-        private void AddHeader(CancellationToken token)
-        {
-            token.ThrowIfCancellationRequested();
-
-            sb.Append("[b]Vote Tally");
-            if (AdvancedOptions.Instance.DebugMode)
-                sb.Append(" (DEBUG)");
-            sb.Append("[/b] : ");
-            sb.AppendLine(VoteCounter.Instance.Title);
-
-            sb.AppendLine($"[color=transparent]##### {ProductInfo.Name} {ProductInfo.Version}[/color]");
-            sb.AppendLine();
-        }
-        #endregion
-
-        #region Ranked votes
-        /// <summary>
-        /// Generate output for any ranked votes that were tallied.
-        /// </summary>
-        private void ConstructRankedOutput(CancellationToken token)
-        {
-            token.ThrowIfCancellationRequested();
-
-            if (VoteCounter.Instance.HasRankedVotes)
-            {
-                IRankVoteCounter counter = VoteCounterLocator.GetRankVoteCounter(AdvancedOptions.Instance.RankVoteCounterMethod);
-                RankResultsByTask results = counter.CountVotes(VoteCounter.Instance.GetVotesCollection(VoteType.Rank));
-
-                //var orderedRes = results.OrderBy(a => a.Key);
-                var orderedRes = results;
-
-                // Output the ranking results for each task
-                foreach (var task in orderedRes)
-                {
-                    token.ThrowIfCancellationRequested();
-
-                    AddRankTask(task);
-                    sb.AppendLine("");
-                }
-
-                // Output the total number of voters
-                AddTotalVoterCount(VoteInfo.RankedVoterCount);
-                sb.AppendLine("");
-            }
-        }
-
-        /// <summary>
-        /// Add a rank task.
-        /// Choose which method to use based on the display mode.
-        /// </summary>
-        /// <param name="task">The task to output.</param>
-        private void AddRankTask(KeyValuePair<string, List<string>> task)
-        {
-            if (DisplayMode == DisplayMode.Compact || DisplayMode == DisplayMode.CompactNoVoters)
-            {
-                AddCompactTask(task);
-            }
-            else
-            {
-                AddCompleteTask(task);
-            }
-        }
-
-        /// <summary>
-        /// Add a rank task in compact format.
-        /// </summary>
-        /// <param name="task">The task to output.</param>
-        private void AddCompactTask(KeyValuePair<string, List<string>> task)
-        {
-            if (task.Key.Length > 0)
-            {
-                sb.AppendLine($"{task.Key}:");
-            }
-
-            int num = 1;
-            foreach (var entry in task.Value)
-            {
-                sb.AppendLine($"[{num++}] {entry}");
-            }
-        }
-
-        /// <summary>
-        /// Add a rank task in complete format.
-        /// </summary>
-        /// <param name="task">The task to output.</param>
-        private void AddCompleteTask(KeyValuePair<string, List<string>> task)
-        {
-            AddTaskLabel(task.Key);
-
-            AddRankedOptions(task.Key);
-
-            int index = 0;
-            foreach (var winner in task.Value)
-            {
-                sb.Append("[b]");
-                sb.Append(rankWinnerLabels[index++]);
-                sb.Append(":[/b] ");
-                sb.AppendLine(winner);
-
-                if (index > 4)
-                    index = 4;
-
-                if (DisplayMode != DisplayMode.NormalNoVoters)
-                    AddRankedVoters(task.Key, winner);
-                else
-                    sb.AppendLine();
-            }
-        }
-
-        /// <summary>
-        /// Add the list of all possible voting options for this rank task.
-        /// </summary>
-        /// <param name="taskName">The name of the task.</param>
-        private void AddRankedOptions(string taskName)
-        {
-            var votes = VoteCounter.Instance.GetVotesCollection(VoteType.Rank);
-            var voteContents = votes.
-                Where(v => Agnostic.StringComparer.Equals(VoteString.GetVoteTask(v.Key), taskName)).
-                Select(v => VoteString.GetVoteContent(v.Key));
-
-            HashSet<string> uniqueOptions = new HashSet<string>(voteContents, Agnostic.StringComparer);
-
-            sb.AppendLine("[b]Options:[/b]");
-
-            foreach (var option in uniqueOptions.OrderBy(a => a))
-            {
-                AddVoteStringLine(option);
-            }
-
-            sb.AppendLine();
-        }
-
-        /// <summary>
-        /// Add the list of all voters for a given winning option, along with
-        /// the ranking they gave that option.
-        /// </summary>
-        /// <param name="taskName">The name of the task.</param>
-        /// <param name="choice">The name of the choice selected.</param>
-        private void AddRankedVoters(string taskName, string choice)
-        {
-            var votes = VoteCounter.Instance.GetVotesCollection(VoteType.Rank);
-            var voters = VoteCounter.Instance.GetVotersCollection(VoteType.Rank);
-
-            var whoVoted = from v in votes
-<<<<<<< HEAD
-                           where VoteString.GetVoteTask(v.Key) == taskName &&
-                                 Agnostic.StringComparer.Equals(VoteString.GetVoteContent(v.Key), choice)
-=======
-                           where StringUtility.AgnosticStringComparer.Equals(VoteString.GetVoteTask(v.Key), taskName) &&
-                                 StringUtility.AgnosticStringComparer.Equals(VoteString.GetVoteContent(v.Key), choice)
->>>>>>> 4ab6da48
-                           select new { marker = VoteString.GetVoteMarker(v.Key), voters = v.Value };
-
-            var whoDidNotVote = from v in voters
-                                where whoVoted.Any(a => a.voters.Contains(v.Key)) == false
-                                select v.Key;
-
-            using (new Spoiler(sb, "Voters", DisplayMode == DisplayMode.SpoilerVoters || DisplayMode == DisplayMode.SpoilerAll))
-            {
-                foreach (var mark in whoVoted.OrderBy(a => a.marker))
-                {
-                    var sortedVoters = mark.voters.OrderBy(a => a);
-                    foreach (var voter in sortedVoters)
-                    {
-                        AddVoter(voter, VoteType.Rank, mark.marker);
-                    }
-                }
-
-                foreach (var nonVoter in whoDidNotVote.OrderBy(a => a))
-                {
-                    AddVoter(nonVoter, VoteType.Rank, "-");
-                }
-            }
-
-            sb.AppendLine();
-        }
-
-        #endregion
-
-        #region Normal votes
-        /// <summary>
-        /// Handle general organization of outputting the tally results,
-        /// grouped by task.  Use VoteNodes if displaying in a compact
-        /// mode, or just use the original votes if displaying in a normal
-        /// mode.
-        /// Display the vote, the count, and the voters, as appropriate.
-        /// </summary>
-        private void ConstructNormalOutput(CancellationToken token)
-        {
-            token.ThrowIfCancellationRequested();
-
-            if (VoteInfo.NormalVoterCount == 0)
-                return;
-
-            var allVotes = VoteCounter.Instance.GetVotesCollection(VoteType.Vote);
-            var votesGroupedByTask = VoteInfo.GroupVotesByTask(allVotes);
-
-            bool firstTask = true;
-
-            foreach (var taskGroup in votesGroupedByTask)
-            {
-                token.ThrowIfCancellationRequested();
-
-                if (taskGroup.Any())
-                {
-                    if (!firstTask)
-                    {
-                        AddLineBreak();
-                    }
-
-                    firstTask = false;
-
-                    AddTaskLabel(taskGroup.Key);
-
-                    if (DisplayMode == DisplayMode.Compact || DisplayMode == DisplayMode.CompactNoVoters)
-                    {
-                        var nodes = VoteInfo.GetVoteNodes(taskGroup);
-
-                        foreach (var vote in nodes)
-                        {
-                            if (vote.VoterCount > 0)
-                            {
-                                AddVote(vote);
-                            }
-                        }
-                    }
-                    else
-                    {
-                        foreach (var vote in taskGroup.OrderByDescending(v => VoteInfo.CountVote(v)))
-                        {
-                            AddVote(vote);
-                            AddVoteCount(vote);
-                            AddVoters(vote.Value, "Voters");
-                        }
-                    }
-
-                }
-            }
-
-            AddTotalVoterCount(VoteInfo.NormalVoterCount);
-        }
-
-        #region Add by VoteNode
-        /// <summary>
-        /// Add the text of the provided vote to the output.
-        /// In compact mode, adds the contents of the children as well, with
-        /// their individual vote counts.
-        /// </summary>
-        /// <param name="vote"></param>
-        private void AddVote(VoteNode vote)
-        {
-            if (DisplayMode == DisplayMode.Compact)
-            {
-                AddVoteStringLine(vote.GetLine(DisplayMode));
-
-                var children = vote.Children.OrderByDescending(v => v.VoterCount);
-                foreach (var child in children)
-                {
-                    AddVoters(child.Voters, child.GetLine(DisplayMode));
-                }
-
-                if (vote.Voters.Count > 0)
-                {
-                    AddVoters(vote.Voters, "Voters");
-                }
-            }
-            else if (DisplayMode == DisplayMode.CompactNoVoters)
-            {
-                AddVoteStringLine(vote.GetLine(DisplayMode));
-
-                var children = vote.Children.OrderByDescending(v => v.VoterCount);
-                foreach (var child in children)
-                {
-                    AddVoteStringLine(child.GetLine(DisplayMode));
-                }
-            }
-            else
-            {
-                sb.Append(vote.Text);
-            }
-        }
-        #endregion
-
-        #region Add by KeyValuePair
-        /// <summary>
-        /// Add or delegate adding the text of the provided vote to the output.
-        /// </summary>
-        /// <param name="vote">The vote to add.</param>
-        private void AddVote(KeyValuePair<string, HashSet<string>> vote)
-        {
-            if (DisplayMode == DisplayMode.Compact || DisplayMode == DisplayMode.CompactNoVoters)
-            {
-                AddCompactVote(vote);
-            }
-            else
-            {
-                AddVoteString(vote.Key);
-            }
-        }
-
-        /// <summary>
-        /// Adds the vote string to the string builder, after reformatting any BBCode.
-        /// </summary>
-        /// <param name="vote">The vote.</param>
-        private void AddVoteString(string vote)
-        {
-            sb.Append(VoteString.FormatBBCodeForOutput(vote));
-        }
-
-        /// <summary>
-        /// Adds the vote string as a full line to the string builder, after reformatting any BBCode.
-        /// </summary>
-        /// <param name="vote">The vote.</param>
-        private void AddVoteStringLine(string vote)
-        {
-            sb.AppendLine(VoteString.FormatBBCodeForOutput(vote));
-        }
-
-        /// <summary>
-        /// Add the provided vote to the output in compact format.
-        /// </summary>
-        /// <param name="vote">The vote to add.</param>
-        private void AddCompactVote(KeyValuePair<string, HashSet<string>> vote)
-        {
-            List<string> voteLines = vote.Key.GetStringLines();
-
-            if (voteLines.Count == 0)
-                return;
-
-            int userCount = VoteInfo.CountVote(vote);
-            string userCountMarker = userCount.ToString();
-
-            // Single-line votes are always shown.
-            if (voteLines.Count == 1)
-            {
-                sb.AppendLine(VoteString.ModifyVoteLine(voteLines.First(), marker: userCountMarker));
-                return;
-            }
-
-            // Two-line votes can be shown if the second line is a sub-vote.
-            if (voteLines.Count == 2 && !string.IsNullOrEmpty(VoteString.GetVotePrefix(voteLines.Last())))
-            {
-                sb.AppendLine(VoteString.ModifyVoteLine(voteLines.First(), marker: userCountMarker));
-                sb.AppendLine(VoteString.ModifyVoteLine(voteLines.Last(), marker: userCountMarker));
-                return;
-            }
-
-
-            // Longer votes get condensed down to a link to the original post (and named after the first voter)
-            string firstVoter = VoteInfo.GetFirstVoter(vote.Value);
-
-            string task = VoteString.GetVoteTask(vote.Key);
-            sb.Append($"[{userCountMarker}]");
-            if (!string.IsNullOrEmpty(task))
-                sb.Append($"[{task}]");
-
-            string link;
-
-            if (firstVoter.StartsWith(StringUtility.PlanNameMarker, StringComparison.Ordinal))
-            {
-                link = VoteInfo.GetVoterUrl(firstVoter, VoteType.Plan);
-            }
-            else
-            {
-                link = VoteInfo.GetVoterUrl(firstVoter, VoteType.Vote);
-            }
-
-            sb.Append($" Plan: {firstVoter} — {link}\r\n");
-        }
-
-        /// <summary>
-        /// Add the vote count for the provided vote to the output.
-        /// Does not add to the output in compact mode.
-        /// </summary>
-        /// <param name="vote">The vote to add.</param>
-        private void AddVoteCount(KeyValuePair<string, HashSet<string>> vote)
-        {
-            if (DisplayMode != DisplayMode.Compact && DisplayMode != DisplayMode.CompactNoVoters)
-            {
-                AddVoterCount(VoteInfo.CountVote(vote));
-            }
-        }
-        #endregion
-
-        #endregion
-
-        #region General functions to add to the string output
-        /// <summary>
-        /// Add a label for the specified task.
-        /// </summary>
-        /// <param name="taskName">The name of the task.</param>
-        private void AddTaskLabel(string taskName)
-        {
-            if (taskName.Length > 0)
-            {
-                sb.Append("[b]Task: ");
-                sb.Append(taskName);
-                sb.AppendLine("[/b]");
-                sb.AppendLine();
-            }
-        }
-
-        /// <summary>
-        /// Add the list of voters supporting the provided vote.
-        /// </summary>
-        /// <param name="voters">The list of voters to display.</param>
-        /// <param name="spoilerLabel">The label to use for the spoiler (if used).</param>
-        private void AddVoters(HashSet<string> voters, string spoilerLabel)
-        {
-            if (DisplayMode == DisplayMode.CompactNoVoters)
-                return;
-
-            if (DisplayMode == DisplayMode.NormalNoVoters)
-            {
-                sb.AppendLine();
-                return;
-            }
-
-            using (new Spoiler(sb, spoilerLabel, DisplayMode != DisplayMode.Normal))
-            {
-                var orderedVoters = VoteInfo.GetOrderedVoterList(voters);
-
-                foreach (var voter in orderedVoters)
-                {
-                    AddVoter(voter);
-                }
-            }
-
-            if (DisplayMode != DisplayMode.Compact)
-            {
-                sb.AppendLine();
-            }
-        }
-
-        /// <summary>
-        /// Add a line containing a reference to a voter's post.
-        /// Handles rank, plan, and normal voters.
-        /// </summary>
-        /// <param name="voterName">The name of the voter.</param>
-        /// <param name="voteType">The type of vote this is for.</param>
-        /// <param name="marker">The marker to use for rank votes.</param>
-        private void AddVoter(string voterName, VoteType voteType = VoteType.Vote, string marker = null)
-        {
-            bool closeBold = false;
-
-            if (voteType == VoteType.Rank && marker != null)
-            {
-                sb.Append("[");
-                sb.Append(marker);
-                sb.Append("] ");
-            }
-            else if (VoteCounter.Instance.PlanNames.Contains(voterName))
-            {
-                sb.Append("[b]Plan: ");
-                closeBold = true;
-            }
-
-            sb.Append("[url=\"");
-            sb.Append(VoteInfo.GetVoterUrl(voterName, voteType));
-            sb.Append("\"]");
-            sb.Append(voterName);
-            sb.Append("[/url]");
-
-            if (closeBold)
-            {
-                sb.Append("[/b]");
-            }
-
-            sb.AppendLine();
-        }
-
-        /// <summary>
-        /// Add a line showing the specified number of voters.
-        /// </summary>
-        /// <param name="count">The count to display.</param>
-        private void AddVoterCount(int count)
-        {
-            sb.Append("[b]No. of Votes: ");
-            sb.Append(count);
-            sb.AppendLine("[/b]");
-        }
-
-        /// <summary>
-        /// Add a line showing the specified total number of voters.
-        /// </summary>
-        /// <param name="count">The count to display.</param>
-        private void AddTotalVoterCount(int count)
-        {
-            if (DisplayMode == DisplayMode.Compact || DisplayMode == DisplayMode.CompactNoVoters)
-                sb.AppendLine();
-
-            sb.Append("Total No. of Voters: ");
-            sb.Append(count);
-            sb.AppendLine();
-            sb.AppendLine();
-        }
-
-        /// <summary>
-        /// Add a line break (for between tasks).
-        /// Gets the line break text from the quest's forum adapter, since some
-        /// can show hard rules, and some need to just use manual text.
-        /// </summary>
-        private void AddLineBreak()
-        {
-            if (DisplayMode == DisplayMode.Compact || DisplayMode == DisplayMode.CompactNoVoters)
-                sb.AppendLine();
-
-            sb.AppendLine(VoteCounter.Instance.Quest.ForumAdapter.LineBreak);
-            sb.AppendLine();
-        }
-        #endregion
-    }
-
-}
+﻿using System;
+using System.Collections.Generic;
+using System.Linq;
+using System.Text;
+using System.Threading;
+using System.Threading.Tasks;
+using NetTally.Extensions;
+using NetTally.Utility;
+using NetTally.VoteCounting;
+using NetTally.Votes;
+
+namespace NetTally.Output
+{
+    // Task (string), Ordered list of ranked votes
+    using RankResultsByTask = Dictionary<string, List<string>>;
+
+    /// <summary>
+    /// Class to handle generating the output of a tally run, for display in the text box.
+    /// </summary>
+    public class TallyOutput : ITextResultsProvider
+    {
+        #region Local Properties
+        DisplayMode DisplayMode { get; set; }
+
+        StringBuilder sb { get; set; }
+        const string cancelled = "Cancelled!";
+
+        static string[] rankWinnerLabels = { "Winner", "First Runner Up", "Second Runner Up", "Third Runner Up", "Honorable Mention" };
+        #endregion
+
+        #region Public Interface
+        /// <summary>
+        /// Public function to generate the full output for the tally.
+        /// </summary>
+        /// <param name="displayMode">The mode requested for how to format the output.</param>
+        /// <param name="token">Cancellation token so that processing can be cancelled.</param>
+        /// <returns>Returns the full string to be displayed.</returns>
+        public async Task<string> BuildOutputAsync(DisplayMode displayMode, CancellationToken token)
+        {
+            if (VoteCounter.Instance.Quest == null)
+                return string.Empty;
+            if (VoteCounter.Instance.TallyWasCanceled)
+                return cancelled;
+
+            DisplayMode = displayMode;
+
+            sb = new StringBuilder();
+
+            try
+            {
+                await Task.Run(() => BuildGlobal(token)).ConfigureAwait(false);
+            }
+            catch (OperationCanceledException)
+            {
+                return cancelled;
+            }
+
+            return sb.ToString();
+        }
+        #endregion
+
+        #region Top-level functions
+        /// <summary>
+        /// General construction.  Add the header and any vote output.
+        /// Surround by spoiler tags if requested by the display mode.
+        /// </summary>
+        /// <param name="token">Cancellation token so that processing can be cancelled.</param>
+        private void BuildGlobal(CancellationToken token)
+        {
+            token.ThrowIfCancellationRequested();
+
+            using (new Spoiler(sb, "Tally Results", DisplayMode == DisplayMode.SpoilerAll || AdvancedOptions.Instance.GlobalSpoilers))
+            {
+                AddHeader(token);
+
+                ConstructRankedOutput(token);
+
+                ConstructNormalOutput(token);
+            }
+        }
+
+        /// <summary>
+        /// Add the header indicating the title of the thread that was tallied,
+        /// and the marker that this is a tally result (along with the program version number).
+        /// </summary>
+        private void AddHeader(CancellationToken token)
+        {
+            token.ThrowIfCancellationRequested();
+
+            sb.Append("[b]Vote Tally");
+            if (AdvancedOptions.Instance.DebugMode)
+                sb.Append(" (DEBUG)");
+            sb.Append("[/b] : ");
+            sb.AppendLine(VoteCounter.Instance.Title);
+
+            sb.AppendLine($"[color=transparent]##### {ProductInfo.Name} {ProductInfo.Version}[/color]");
+            sb.AppendLine();
+        }
+        #endregion
+
+        #region Ranked votes
+        /// <summary>
+        /// Generate output for any ranked votes that were tallied.
+        /// </summary>
+        private void ConstructRankedOutput(CancellationToken token)
+        {
+            token.ThrowIfCancellationRequested();
+
+            if (VoteCounter.Instance.HasRankedVotes)
+            {
+                IRankVoteCounter counter = VoteCounterLocator.GetRankVoteCounter(AdvancedOptions.Instance.RankVoteCounterMethod);
+                RankResultsByTask results = counter.CountVotes(VoteCounter.Instance.GetVotesCollection(VoteType.Rank));
+
+                //var orderedRes = results.OrderBy(a => a.Key);
+                var orderedRes = results;
+
+                // Output the ranking results for each task
+                foreach (var task in orderedRes)
+                {
+                    token.ThrowIfCancellationRequested();
+
+                    AddRankTask(task);
+                    sb.AppendLine("");
+                }
+
+                // Output the total number of voters
+                AddTotalVoterCount(VoteInfo.RankedVoterCount);
+                sb.AppendLine("");
+            }
+        }
+
+        /// <summary>
+        /// Add a rank task.
+        /// Choose which method to use based on the display mode.
+        /// </summary>
+        /// <param name="task">The task to output.</param>
+        private void AddRankTask(KeyValuePair<string, List<string>> task)
+        {
+            if (DisplayMode == DisplayMode.Compact || DisplayMode == DisplayMode.CompactNoVoters)
+            {
+                AddCompactTask(task);
+            }
+            else
+            {
+                AddCompleteTask(task);
+            }
+        }
+
+        /// <summary>
+        /// Add a rank task in compact format.
+        /// </summary>
+        /// <param name="task">The task to output.</param>
+        private void AddCompactTask(KeyValuePair<string, List<string>> task)
+        {
+            if (task.Key.Length > 0)
+            {
+                sb.AppendLine($"{task.Key}:");
+            }
+
+            int num = 1;
+            foreach (var entry in task.Value)
+            {
+                sb.AppendLine($"[{num++}] {entry}");
+            }
+        }
+
+        /// <summary>
+        /// Add a rank task in complete format.
+        /// </summary>
+        /// <param name="task">The task to output.</param>
+        private void AddCompleteTask(KeyValuePair<string, List<string>> task)
+        {
+            AddTaskLabel(task.Key);
+
+            AddRankedOptions(task.Key);
+
+            int index = 0;
+            foreach (var winner in task.Value)
+            {
+                sb.Append("[b]");
+                sb.Append(rankWinnerLabels[index++]);
+                sb.Append(":[/b] ");
+                sb.AppendLine(winner);
+
+                if (index > 4)
+                    index = 4;
+
+                if (DisplayMode != DisplayMode.NormalNoVoters)
+                    AddRankedVoters(task.Key, winner);
+                else
+                    sb.AppendLine();
+            }
+        }
+
+        /// <summary>
+        /// Add the list of all possible voting options for this rank task.
+        /// </summary>
+        /// <param name="taskName">The name of the task.</param>
+        private void AddRankedOptions(string taskName)
+        {
+            var votes = VoteCounter.Instance.GetVotesCollection(VoteType.Rank);
+            var voteContents = votes.
+                Where(v => Agnostic.StringComparer.Equals(VoteString.GetVoteTask(v.Key), taskName)).
+                Select(v => VoteString.GetVoteContent(v.Key));
+
+            HashSet<string> uniqueOptions = new HashSet<string>(voteContents, Agnostic.StringComparer);
+
+            sb.AppendLine("[b]Options:[/b]");
+
+            foreach (var option in uniqueOptions.OrderBy(a => a))
+            {
+                AddVoteStringLine(option);
+            }
+
+            sb.AppendLine();
+        }
+
+        /// <summary>
+        /// Add the list of all voters for a given winning option, along with
+        /// the ranking they gave that option.
+        /// </summary>
+        /// <param name="taskName">The name of the task.</param>
+        /// <param name="choice">The name of the choice selected.</param>
+        private void AddRankedVoters(string taskName, string choice)
+        {
+            var votes = VoteCounter.Instance.GetVotesCollection(VoteType.Rank);
+            var voters = VoteCounter.Instance.GetVotersCollection(VoteType.Rank);
+
+            var whoVoted = from v in votes
+                           where StringUtility.AgnosticStringComparer.Equals(VoteString.GetVoteTask(v.Key), taskName) &&
+                                 Agnostic.StringComparer.Equals(VoteString.GetVoteContent(v.Key), choice)
+                           select new { marker = VoteString.GetVoteMarker(v.Key), voters = v.Value };
+
+            var whoDidNotVote = from v in voters
+                                where whoVoted.Any(a => a.voters.Contains(v.Key)) == false
+                                select v.Key;
+
+            using (new Spoiler(sb, "Voters", DisplayMode == DisplayMode.SpoilerVoters || DisplayMode == DisplayMode.SpoilerAll))
+            {
+                foreach (var mark in whoVoted.OrderBy(a => a.marker))
+                {
+                    var sortedVoters = mark.voters.OrderBy(a => a);
+                    foreach (var voter in sortedVoters)
+                    {
+                        AddVoter(voter, VoteType.Rank, mark.marker);
+                    }
+                }
+
+                foreach (var nonVoter in whoDidNotVote.OrderBy(a => a))
+                {
+                    AddVoter(nonVoter, VoteType.Rank, "-");
+                }
+            }
+
+            sb.AppendLine();
+        }
+
+        #endregion
+
+        #region Normal votes
+        /// <summary>
+        /// Handle general organization of outputting the tally results,
+        /// grouped by task.  Use VoteNodes if displaying in a compact
+        /// mode, or just use the original votes if displaying in a normal
+        /// mode.
+        /// Display the vote, the count, and the voters, as appropriate.
+        /// </summary>
+        private void ConstructNormalOutput(CancellationToken token)
+        {
+            token.ThrowIfCancellationRequested();
+
+            if (VoteInfo.NormalVoterCount == 0)
+                return;
+
+            var allVotes = VoteCounter.Instance.GetVotesCollection(VoteType.Vote);
+            var votesGroupedByTask = VoteInfo.GroupVotesByTask(allVotes);
+
+            bool firstTask = true;
+
+            foreach (var taskGroup in votesGroupedByTask)
+            {
+                token.ThrowIfCancellationRequested();
+
+                if (taskGroup.Any())
+                {
+                    if (!firstTask)
+                    {
+                        AddLineBreak();
+                    }
+
+                    firstTask = false;
+
+                    AddTaskLabel(taskGroup.Key);
+
+                    if (DisplayMode == DisplayMode.Compact || DisplayMode == DisplayMode.CompactNoVoters)
+                    {
+                        var nodes = VoteInfo.GetVoteNodes(taskGroup);
+
+                        foreach (var vote in nodes)
+                        {
+                            if (vote.VoterCount > 0)
+                            {
+                                AddVote(vote);
+                            }
+                        }
+                    }
+                    else
+                    {
+                        foreach (var vote in taskGroup.OrderByDescending(v => VoteInfo.CountVote(v)))
+                        {
+                            AddVote(vote);
+                            AddVoteCount(vote);
+                            AddVoters(vote.Value, "Voters");
+                        }
+                    }
+
+                }
+            }
+
+            AddTotalVoterCount(VoteInfo.NormalVoterCount);
+        }
+
+        #region Add by VoteNode
+        /// <summary>
+        /// Add the text of the provided vote to the output.
+        /// In compact mode, adds the contents of the children as well, with
+        /// their individual vote counts.
+        /// </summary>
+        /// <param name="vote"></param>
+        private void AddVote(VoteNode vote)
+        {
+            if (DisplayMode == DisplayMode.Compact)
+            {
+                AddVoteStringLine(vote.GetLine(DisplayMode));
+
+                var children = vote.Children.OrderByDescending(v => v.VoterCount);
+                foreach (var child in children)
+                {
+                    AddVoters(child.Voters, child.GetLine(DisplayMode));
+                }
+
+                if (vote.Voters.Count > 0)
+                {
+                    AddVoters(vote.Voters, "Voters");
+                }
+            }
+            else if (DisplayMode == DisplayMode.CompactNoVoters)
+            {
+                AddVoteStringLine(vote.GetLine(DisplayMode));
+
+                var children = vote.Children.OrderByDescending(v => v.VoterCount);
+                foreach (var child in children)
+                {
+                    AddVoteStringLine(child.GetLine(DisplayMode));
+                }
+            }
+            else
+            {
+                sb.Append(vote.Text);
+            }
+        }
+        #endregion
+
+        #region Add by KeyValuePair
+        /// <summary>
+        /// Add or delegate adding the text of the provided vote to the output.
+        /// </summary>
+        /// <param name="vote">The vote to add.</param>
+        private void AddVote(KeyValuePair<string, HashSet<string>> vote)
+        {
+            if (DisplayMode == DisplayMode.Compact || DisplayMode == DisplayMode.CompactNoVoters)
+            {
+                AddCompactVote(vote);
+            }
+            else
+            {
+                AddVoteString(vote.Key);
+            }
+        }
+
+        /// <summary>
+        /// Adds the vote string to the string builder, after reformatting any BBCode.
+        /// </summary>
+        /// <param name="vote">The vote.</param>
+        private void AddVoteString(string vote)
+        {
+            sb.Append(VoteString.FormatBBCodeForOutput(vote));
+        }
+
+        /// <summary>
+        /// Adds the vote string as a full line to the string builder, after reformatting any BBCode.
+        /// </summary>
+        /// <param name="vote">The vote.</param>
+        private void AddVoteStringLine(string vote)
+        {
+            sb.AppendLine(VoteString.FormatBBCodeForOutput(vote));
+        }
+
+        /// <summary>
+        /// Add the provided vote to the output in compact format.
+        /// </summary>
+        /// <param name="vote">The vote to add.</param>
+        private void AddCompactVote(KeyValuePair<string, HashSet<string>> vote)
+        {
+            List<string> voteLines = vote.Key.GetStringLines();
+
+            if (voteLines.Count == 0)
+                return;
+
+            int userCount = VoteInfo.CountVote(vote);
+            string userCountMarker = userCount.ToString();
+
+            // Single-line votes are always shown.
+            if (voteLines.Count == 1)
+            {
+                sb.AppendLine(VoteString.ModifyVoteLine(voteLines.First(), marker: userCountMarker));
+                return;
+            }
+
+            // Two-line votes can be shown if the second line is a sub-vote.
+            if (voteLines.Count == 2 && !string.IsNullOrEmpty(VoteString.GetVotePrefix(voteLines.Last())))
+            {
+                sb.AppendLine(VoteString.ModifyVoteLine(voteLines.First(), marker: userCountMarker));
+                sb.AppendLine(VoteString.ModifyVoteLine(voteLines.Last(), marker: userCountMarker));
+                return;
+            }
+
+
+            // Longer votes get condensed down to a link to the original post (and named after the first voter)
+            string firstVoter = VoteInfo.GetFirstVoter(vote.Value);
+
+            string task = VoteString.GetVoteTask(vote.Key);
+            sb.Append($"[{userCountMarker}]");
+            if (!string.IsNullOrEmpty(task))
+                sb.Append($"[{task}]");
+
+            string link;
+
+            if (firstVoter.StartsWith(StringUtility.PlanNameMarker, StringComparison.Ordinal))
+            {
+                link = VoteInfo.GetVoterUrl(firstVoter, VoteType.Plan);
+            }
+            else
+            {
+                link = VoteInfo.GetVoterUrl(firstVoter, VoteType.Vote);
+            }
+
+            sb.Append($" Plan: {firstVoter} — {link}\r\n");
+        }
+
+        /// <summary>
+        /// Add the vote count for the provided vote to the output.
+        /// Does not add to the output in compact mode.
+        /// </summary>
+        /// <param name="vote">The vote to add.</param>
+        private void AddVoteCount(KeyValuePair<string, HashSet<string>> vote)
+        {
+            if (DisplayMode != DisplayMode.Compact && DisplayMode != DisplayMode.CompactNoVoters)
+            {
+                AddVoterCount(VoteInfo.CountVote(vote));
+            }
+        }
+        #endregion
+
+        #endregion
+
+        #region General functions to add to the string output
+        /// <summary>
+        /// Add a label for the specified task.
+        /// </summary>
+        /// <param name="taskName">The name of the task.</param>
+        private void AddTaskLabel(string taskName)
+        {
+            if (taskName.Length > 0)
+            {
+                sb.Append("[b]Task: ");
+                sb.Append(taskName);
+                sb.AppendLine("[/b]");
+                sb.AppendLine();
+            }
+        }
+
+        /// <summary>
+        /// Add the list of voters supporting the provided vote.
+        /// </summary>
+        /// <param name="voters">The list of voters to display.</param>
+        /// <param name="spoilerLabel">The label to use for the spoiler (if used).</param>
+        private void AddVoters(HashSet<string> voters, string spoilerLabel)
+        {
+            if (DisplayMode == DisplayMode.CompactNoVoters)
+                return;
+
+            if (DisplayMode == DisplayMode.NormalNoVoters)
+            {
+                sb.AppendLine();
+                return;
+            }
+
+            using (new Spoiler(sb, spoilerLabel, DisplayMode != DisplayMode.Normal))
+            {
+                var orderedVoters = VoteInfo.GetOrderedVoterList(voters);
+
+                foreach (var voter in orderedVoters)
+                {
+                    AddVoter(voter);
+                }
+            }
+
+            if (DisplayMode != DisplayMode.Compact)
+            {
+                sb.AppendLine();
+            }
+        }
+
+        /// <summary>
+        /// Add a line containing a reference to a voter's post.
+        /// Handles rank, plan, and normal voters.
+        /// </summary>
+        /// <param name="voterName">The name of the voter.</param>
+        /// <param name="voteType">The type of vote this is for.</param>
+        /// <param name="marker">The marker to use for rank votes.</param>
+        private void AddVoter(string voterName, VoteType voteType = VoteType.Vote, string marker = null)
+        {
+            bool closeBold = false;
+
+            if (voteType == VoteType.Rank && marker != null)
+            {
+                sb.Append("[");
+                sb.Append(marker);
+                sb.Append("] ");
+            }
+            else if (VoteCounter.Instance.PlanNames.Contains(voterName))
+            {
+                sb.Append("[b]Plan: ");
+                closeBold = true;
+            }
+
+            sb.Append("[url=\"");
+            sb.Append(VoteInfo.GetVoterUrl(voterName, voteType));
+            sb.Append("\"]");
+            sb.Append(voterName);
+            sb.Append("[/url]");
+
+            if (closeBold)
+            {
+                sb.Append("[/b]");
+            }
+
+            sb.AppendLine();
+        }
+
+        /// <summary>
+        /// Add a line showing the specified number of voters.
+        /// </summary>
+        /// <param name="count">The count to display.</param>
+        private void AddVoterCount(int count)
+        {
+            sb.Append("[b]No. of Votes: ");
+            sb.Append(count);
+            sb.AppendLine("[/b]");
+        }
+
+        /// <summary>
+        /// Add a line showing the specified total number of voters.
+        /// </summary>
+        /// <param name="count">The count to display.</param>
+        private void AddTotalVoterCount(int count)
+        {
+            if (DisplayMode == DisplayMode.Compact || DisplayMode == DisplayMode.CompactNoVoters)
+                sb.AppendLine();
+
+            sb.Append("Total No. of Voters: ");
+            sb.Append(count);
+            sb.AppendLine();
+            sb.AppendLine();
+        }
+
+        /// <summary>
+        /// Add a line break (for between tasks).
+        /// Gets the line break text from the quest's forum adapter, since some
+        /// can show hard rules, and some need to just use manual text.
+        /// </summary>
+        private void AddLineBreak()
+        {
+            if (DisplayMode == DisplayMode.Compact || DisplayMode == DisplayMode.CompactNoVoters)
+                sb.AppendLine();
+
+            sb.AppendLine(VoteCounter.Instance.Quest.ForumAdapter.LineBreak);
+            sb.AppendLine();
+        }
+        #endregion
+    }
+
+}