--- conflicted
+++ resolved
@@ -1,1008 +1,964 @@
-﻿using System;
-using System.Collections.Generic;
-using System.Linq;
-using System.Text;
-using System.Text.RegularExpressions;
-using System.Threading.Tasks;
-
-namespace NetTally
-{
-    /// <summary>
-    /// Class that can handle constructing votes (in various manners) from the base text of a post.
-    /// </summary>
-    public class VoteConstructor
-    {
-        IVoteCounter VoteCounter { get; }
-
-        // Check for a vote line that marks a portion of the user's post as an abstract base plan.
-        readonly Regex basePlanRegex = new Regex(@"base\s*plan(:|\s)+(?<baseplan>.+)", RegexOptions.IgnoreCase);
-        // Potential reference to another user's plan.
-        readonly Regex planNameRegex = new Regex(@"^(?<label>base\s*plan(:|\s)+)?(?<reference>.+)", RegexOptions.IgnoreCase);
-
-        readonly List<string> formattingTags = new List<string>() { "color", "b", "i", "u" };
-        readonly Dictionary<string, Regex> rxStart = new Dictionary<string, Regex>();
-        readonly Dictionary<string, Regex> rxEnd = new Dictionary<string, Regex>();
-
-        /// <summary>
-        /// Setup some dictionary lists for validating vote formatting.
-        /// </summary>
-        private void SetupFormattingRegexes()
-        {
-            foreach (var tag in formattingTags)
-            {
-                if (tag == "color")
-                    rxStart[tag] = new Regex(string.Concat(@"\[", tag, @"=([^]]*)\]"));
-                else
-                    rxStart[tag] = new Regex(string.Concat(@"\[", tag, @"\]"));
-
-                rxEnd[tag] = new Regex(string.Concat(@"\[/", tag, @"\]"));
-            }
-        }
-
-        /// <summary>
-        /// Constructor
-        /// </summary>
-        /// <param name="voteCounter">An IVoteCounter must be provided to the constructor.</param>
-        public VoteConstructor(IVoteCounter voteCounter)
-        {
-            if (voteCounter == null)
-                throw new ArgumentNullException(nameof(voteCounter));
-
-            VoteCounter = voteCounter;
-            SetupFormattingRegexes();
-        }
-
-        #region Primary public functions
-        /// <summary>
-        /// Handle processing the vote portions of a post.
-        /// </summary>
-        /// <param name="post">The post to process.</param>
-        /// <param name="quest">The quest being tallied.</param>
-        public void ProcessPost(PostComponents post, IQuest quest, bool storeFloatingReferences)
-        {
-            if (!post.IsVote)
-                throw new ArgumentException("Post is not a valid vote.", nameof(post));
-
-            var votes = SeparateVoteTypes(post.VoteLines);
-
-            // Process each type separately
-            ProcessPlans(votes.Where(v => v.VoteType == VoteType.Plan), post, quest);
-            ProcessVotes(votes.Where(v => v.VoteType == VoteType.Vote), post, quest, storeFloatingReferences);
-            ProcessRanks(votes.Where(v => v.VoteType == VoteType.Rank), post, quest);
-        }
-        
-        public List<Vote> SeparateVoteTypes(List<PostLine> voteLines)
-        {
-<<<<<<< HEAD
-            // The list of all votes from the provided list of lines
-            List<Vote> votes = new List<Vote>();
-            // Save all lines that will eventually add up to the normal vote
-            List<PostLine> normalVote = new List<PostLine>();
-            // Var for accumulating base plans
-            List<PostLine> basePlan = null;
-
-            bool checkForBasePlans = true;
-
-            // Work through all the vote lines of the post
-            foreach (var line in voteLines)
-            {
-                // Process base plans until no more are found
-                if (checkForBasePlans)
-                {
-                    // If no base plan currently defined, check to see if it's the start of a new base plan.
-                    if (basePlan == null)
-                    {
-                        Match m = basePlanRegex.Match(line.Clean);
-                        if (m.Success)
-                        {
-                            // If so, add the first line to a new base plan list and continue processing the post lines
-                            basePlan = new List<PostLine>();
-                            basePlan.Add(line);
-                            continue;
-                        }
-                    }
-                    else
-                    {
-                        // If we've started a base plan, continue adding any lines that start with "-"
-                        if (line.Clean.StartsWith("-"))
-                        {
-                            basePlan.Add(line);
-                            continue;
-                        }
-                        else
-                        {
-                            // If we reached a new top-level vote line, save any existing base plan as long
-                            // as it has more than one line.
-                            if (basePlan.Count > 1)
-                                votes.Add(new Vote(basePlan, VoteType.Plan));
-
-                            // Check to see if we've reached the start of a new base plan
-                            Match m = basePlanRegex.Match(line.Clean);
-                            if (m.Success)
-                            {
-                                // If so, continue the process
-                                basePlan = new List<PostLine>();
-                                basePlan.Add(line);
-                                continue;
-                            }
-                            else
-                            {
-                                // Otherwise, null the base plan var and continue with normal processing.
-                                basePlan = null;
-                            }
-                        }
-                    }
-                }
-
-                // If we've reached here, there are no more lines that can be considered base plans.
-                // Stop doing any checks for them.
-                checkForBasePlans = false;
-
-                // Rank vote lines get added as new votes individually, and immediately.
-                if (VoteString.IsRankedVote(line.Clean))
-                {
-                    votes.Add(new Vote(line, VoteType.Rank));
-                }
-                else
-                {
-                    // Anything else is stored in our normal vote list, to be added when we're done.
-                    normalVote.Add(line);
-                }
-            }
-
-            // If there's any base plan that wasn't completed in the above loop, store it here.
-            if (basePlan != null && basePlan.Count > 1)
-            {
-                votes.Add(new Vote(basePlan, VoteType.Plan));
-            }
-
-            // If any normal vote was accumulated, add it here.
-            if (normalVote.Count > 0)
-            {
-                votes.Add(new Vote(normalVote, VoteType.Vote));
-=======
-            // Create a list of string lists for each vote type
-            Dictionary<VoteType, List<List<string>>> results = new Dictionary<VoteType, List<List<string>>>();
-
-            // Make sure that the list exists for each vote type
-            foreach (VoteType vType in Enum.GetValues(typeof(VoteType)))
-                results[vType] = new List<List<string>>();
-
-            List<string> basePlan = null;
-            bool checkForBasePlans = true;
-
-            foreach (var line in postLines)
-            {
-                if (checkForBasePlans)
-                {
-                    // If no base plan currently defined, or we're starting a new non-nested line,
-                    // check to see if it's the start of a new base plan.
-                    if ((basePlan == null) || !line.Trim().StartsWith("-"))
-                    {
-                        Match m = basePlanRegex.Match(line);
-                        if (m.Success)
-                        {
-                            // Make sure the plan doesn't already exist in the tracker.
-                            // If it does, this counts as a repeat, and should be considered an attempt to 
-                            // reference the original plan, rather than redefine it.
-                            // As soon as this occurs, we should treat all further lines
-                            // as regular vote lines, rather than additional potential plans.
-                            if (!VoteCounter.HasPlan(m.Groups["baseplan"].Value))
-                            {
-                                // If so, add the first line to a new base plan list and continue processing the post lines
-                                basePlan = new List<string>();
-                                basePlan.Add(line);
-                                results[VoteType.Plan].Add(basePlan);
-                                continue;
-                            }
-                        }
-                    }
-                    else
-                    {
-                        // Otherwise add the nested line to the existing base plan
-                        basePlan.Add(line);
-                        continue;
-                    }
-                }
-
-                checkForBasePlans = false;
-
-                if (VoteString.IsRankedVote(line))
-                {
-                    results[VoteType.Rank].Add(new List<string>(1) { line });
-                }
-                else
-                {
-                    if (results[VoteType.Vote].Count == 0)
-                    {
-                        results[VoteType.Vote].Add(new List<string>());
-                    }
-
-                    results[VoteType.Vote].First().Add(line);
-                }
->>>>>>> 5c408d13
-            }
-
-            return votes;
-        }
-
-
-        /// <summary>
-        /// Put any plans found in the grouped vote lines into the standard tracking sets.
-        /// </summary>
-        /// <param name="voteLinesGrouped"></param>
-        /// <param name="postID"></param>
-        /// <param name="quest"></param>
-        public void ProcessPlans(IEnumerable<Vote> plansList, PostComponents post, IQuest quest)
-        {
-            foreach (var plan in plansList)
-            {
-                string planName = GetBasePlanName(plan);
-
-                // Remove the plan name from any other existing votes.
-                VoteCounter.RemoveSupport(planName, VoteType.Plan);
-
-                // Add/update the plan's post ID.
-                VoteCounter.AddVoterPostID(planName, post.ID, VoteType.Plan);
-
-                // Promote the plan one tier (excluding the line of the plan name itself) <<<< Do we want to remove this?
-                Vote promotedPlan = PromotePlanLines(plan);
-
-                // Get the list of all vote partitions, built according to current preferences.
-                // One of: By line, By block, or By post (ie: entire vote)
-                List<Vote> votePartitions = GetVotePartitions(promotedPlan, quest);
-
-                foreach (var votePartition in votePartitions)
-                {
-                    VoteCounter.AddVoteSupport(votePartition, planName, VoteType.Plan, quest);
-                }
-            }
-        }
-
-        /// <summary>
-        /// Put any votes found in the grouped vote lines into the standard tracking sets.
-        /// </summary>
-        /// <param name="voteLinesGrouped"></param>
-        /// <param name="postAuthor"></param>
-        /// <param name="postID"></param>
-        /// <param name="quest"></param>
-        public void ProcessVotes(IEnumerable<Vote> votesList, PostComponents post, IQuest quest, bool storeFloatingReferences)
-        {
-            var vote = votesList.FirstOrDefault();
-
-            if (vote != null)
-            {
-                if (storeFloatingReferences)
-                {
-                    if (IsFloatingReference(vote.VoteLines))
-                    {
-                        VoteCounter.FloatingReferences.Add(post);
-                        return;
-                    }
-
-                    PostComponents existingReference = GetFloatingReference(post.Author);
-
-                    if (existingReference != null)
-                    {
-                        VoteCounter.FloatingReferences.Remove(existingReference);
-                    }
-                }
-
-
-                // Remove the post author from any other existing votes.
-                VoteCounter.RemoveSupport(post.Author, VoteType.Vote);
-
-                // Add/update the post author's post ID.
-                VoteCounter.AddVoterPostID(post.Author, post.ID, VoteType.Vote);
-
-                // Get the list of all vote partitions, built according to current preferences.
-                // One of: By line, By block, or By post (ie: entire vote)
-                List<Vote> votePartitions = GetVotePartitions(vote, quest);
-
-                foreach (var votePartition in votePartitions)
-                {
-                    VoteCounter.AddVoteSupport(votePartition, post.Author, VoteType.Vote, quest);
-                }
-            }
-        }
-
-        /// <summary>
-        /// Put any ranking votes found in the grouped vote lines into the standard tracking sets.
-        /// </summary>
-        /// <param name="voteLinesGrouped"></param>
-        /// <param name="postAuthor"></param>
-        /// <param name="postID"></param>
-        /// <param name="quest"></param>
-        public void ProcessRanks(IEnumerable<Vote> ranksList, PostComponents post, IQuest quest)
-        {
-            if (quest.AllowRankedVotes && ranksList.Any())
-            {
-                // Remove the post author from any other existing votes.
-                VoteCounter.RemoveSupport(post.Author, VoteType.Rank);
-
-                // Add/update the post author's post ID.
-                VoteCounter.AddVoterPostID(post.Author, post.ID, VoteType.Rank);
-
-                foreach (var vote in ranksList)
-                {
-                    VoteCounter.AddVoteSupport(vote.VoteLines, post.Author, VoteType.Rank, quest);
-                }
-            }
-        }
-
-        /// <summary>
-        /// Given a list of vote lines, combine them into a single string entity,
-        /// or multiple blocks of strings if we're using vote partitions.
-        /// </summary>
-        /// <param name="lines">List of valid vote lines.</param>
-        /// <returns>List of the combined partitions.</returns>
-        public List<Vote> GetVotePartitions(Vote vote, IQuest quest)
-        {
-            List<Vote> partitions = new List<Vote>();
-            StringBuilder sb = new StringBuilder();
-            StringBuilder holding_sb = new StringBuilder();
-            string currentTask = "";
-            string taskHeader = "";
-            bool addedTopLevelLine = false;
-            List<string> referralVotes;
-
-            // Work through the list of matched lines
-            foreach (var line in vote.VoteLines)
-            {
-                // Handle partitioning based on either vote type or partition mode.
-
-                if (vote.VoteType == VoteType.Rank)
-                {
-                    PartitionRanks(partitions, sb, line);
-                }
-                else if ((referralVotes = VoteCounter.GetVotesFromReference(line.Clean)).Count > 0)
-                {
-                    // If a line refers to another voter or base plan, pull that voter's votes
-                    PartitionReferrals(partitions, sb, referralVotes, quest, ref taskHeader, ref currentTask);
-                }
-                else if (vote.VoteType == VoteType.Plan)
-                {
-                    PartitionPlans(partitions, sb, line, quest);
-                }
-                else if (quest.PartitionMode == PartitionMode.None)
-                {
-                    PartitionByVote(partitions, sb, line);
-                }
-                else if (quest.PartitionMode == PartitionMode.ByLine)
-                {
-                    PartitionByLine(partitions, sb, line);
-                }
-                else if (quest.PartitionMode == PartitionMode.ByBlock)
-                {
-                    PartitionByBlock(partitions, sb, line);
-                }
-                else if (quest.PartitionMode == PartitionMode.ByTask)
-                {
-                    PartitionByTask(partitions, sb, line);
-                }
-                else if (quest.PartitionMode == PartitionMode.ByTaskBlock)
-                {
-                    PartitionByTaskBlock(partitions, sb, holding_sb, line, ref addedTopLevelLine, ref taskHeader, ref currentTask);
-                }
-            }
-
-            if (holding_sb.Length > 0)
-            {
-                sb.Append(holding_sb.ToString());
-            }
-            if (sb.Length > 0)
-            {
-                partitions.Add(sb.ToString());
-            }
-
-            // Clean up any BBCode issues (matching tags, remove duplicate tags, etc)
-            CleanUpBBCode(partitions);
-
-            return partitions;
-        }
-
-        #endregion
-
-        #region Vote construction based on partitioning modes.
-        /// <summary>
-        /// Add to the partition construction if we're working on a rank vote.
-        /// </summary>
-        /// <param name="partitions">The table of collected partitions.</param>
-        /// <param name="sb">The ongoing constructed string.</param>
-        /// <param name="line">The vote line currently being examined.</param>
-        private void PartitionRanks(List<Vote> partitions, StringBuilder sb, PostLine line)
-        {
-            // Ranked vote lines are all treated individually.
-            partitions.Add(new Vote(line, VoteType.Rank));
-        }
-
-        /// <summary>
-        /// Add to the partition construction if we're working on a vote plan.
-        /// </summary>
-        /// <param name="partitions">The table of collected partitions.</param>
-        /// <param name="sb">The ongoing constructed string.</param>
-        /// <param name="line">The vote line currently being examined.</param>
-        /// <param name="quest">The quest being tallied.</param>
-        private void PartitionPlans(List<Vote> partitions, StringBuilder sb, PostLine line, IQuest quest)
-        {
-            // If partitioning a Base Plan (other than By Line), simply collate all lines together.
-            // The entire plan is considered a single block.
-            if (quest.PartitionMode == PartitionMode.ByLine)
-            {
-                PartitionByLine(partitions, sb, line);
-            }
-            else if (quest.PartitionMode == PartitionMode.ByTask || quest.PartitionMode == PartitionMode.ByTaskBlock)
-            {
-                PartitionByTask(partitions, sb, line);
-            }
-            else
-            {
-                sb.AppendLine(line);
-            }
-        }
-
-        /// <summary>
-        /// Add to the partition construction if the line found reference vote referrals.
-        /// </summary>
-        /// <param name="partitions">The table of collected partitions.</param>
-        /// <param name="sb">The ongoing constructed string.</param>
-        /// <param name="referralVotes">The list of all referenced votes.</param>
-        /// <param name="quest">The quest being tallied.</param>
-        private void PartitionReferrals(List<string> partitions, StringBuilder sb, List<string> referralVotes, IQuest quest,
-            ref string taskHeader, ref string currentTask)
-        {
-            // If we're not using vote partitions, append all lines onto the current vote string.
-            // Otherwise, add each of the other voter's votes to our partition list.
-            if (quest.PartitionMode == PartitionMode.None)
-            {
-                foreach (var v in referralVotes)
-                    sb.Append(v);
-            }
-            else if (quest.PartitionMode == PartitionMode.ByTask)
-            {
-                foreach (var v in referralVotes)
-                {
-                    string task = VoteString.GetVoteTask(v);
-                    if (task == string.Empty)
-                    {
-                        // If there is no task associated with the referral element,
-                        // treat it like PartitionMode.None.
-                        sb.Append(v);
-                    }
-                    else
-                    {
-                        // If there is a task, store any existing sb values in the
-                        // partitions, and add the referral as a partition.
-                        if (sb.Length > 0)
-                        {
-                            partitions.Add(sb.ToString());
-                            sb.Clear();
-                        }
-
-                        currentTask = task;
-
-                        string firstLine = Utility.Text.FirstLine(v);
-                        string firstLineContent = VoteString.GetVoteContentFirstLine(v);
-                        if (firstLineContent == string.Empty)
-                        {
-                            taskHeader = firstLine;
-                        }
-                        else
-                        {
-                            taskHeader = "";
-                        }
-
-                        partitions.Add(v);
-                    }
-                }
-            }
-            else
-            {
-                partitions.AddRange(referralVotes);
-            }
-        }
-
-        /// <summary>
-        /// Add to the partition construction if the vote is not being partitioned.
-        /// </summary>
-        /// <param name="partitions">The table of collected partitions.</param>
-        /// <param name="sb">The ongoing constructed string.</param>
-        /// <param name="line">The vote line currently being examined.</param>
-        private void PartitionByVote(List<string> partitions, StringBuilder sb, string line)
-        {
-            // If no partition mode, just stack all lines onto the string builder,
-            // to be added together at the end.
-            sb.AppendLine(line);
-        }
-
-        /// <summary>
-        /// Add to the partition construction if the vote is being partitioned by line.
-        /// </summary>
-        /// <param name="partitions">The table of collected partitions.</param>
-        /// <param name="sb">The ongoing constructed string.</param>
-        /// <param name="line">The vote line currently being examined.</param>
-        private void PartitionByLine(List<string> partitions, StringBuilder sb, string line)
-        {
-            // If partitioning by line, every line gets added to the partitions list.
-            // Skip lines without any content.
-            if (VoteString.GetVoteContent(line) != string.Empty)
-                partitions.Add(line + "\r\n");
-        }
-
-        /// <summary>
-        /// Add to the partition construction if the vote is being partitioned by block.
-        /// </summary>
-        /// <param name="partitions">The table of collected partitions.</param>
-        /// <param name="sb">The ongoing constructed string.</param>
-        /// <param name="line">The vote line currently being examined.</param>
-        private void PartitionByBlock(List<string> partitions, StringBuilder sb, string line)
-        {
-            // If partitioning a vote by block, work on collecting chunks together.
-            if (sb.Length == 0)
-            {
-                // Start a new block
-                sb.AppendLine(line);
-            }
-            else if (VoteString.CleanVote(line).StartsWith("-"))
-            {
-                // Sub-lines get added to an existing block
-                sb.AppendLine(line);
-            }
-            else
-            {
-                // New top-level lines indicate we should save the current
-                // accumulation and start a new block.
-                string currentAccumulation = sb.ToString();
-                // Skip blocks without any valid content
-                if (VoteString.GetVoteContent(currentAccumulation) != string.Empty)
-                    partitions.Add(sb.ToString());
-                sb.Clear();
-                sb.AppendLine(line);
-            }
-        }
-
-        /// <summary>
-        /// Add to the partition construction if the vote is being partitioned by task.
-        /// </summary>
-        /// <param name="partitions">The table of collected partitions.</param>
-        /// <param name="sb">The ongoing constructed string.</param>
-        /// <param name="line">The vote line currently being examined.</param>
-        private void PartitionByTask(List<string> partitions, StringBuilder sb, string line)
-        {
-            // Create a new block each time we encounter a new task.
-
-            // If string builder is empty, start adding.
-            if (sb.Length == 0)
-            {
-                sb.AppendLine(line);
-            }
-            else if (VoteString.GetVoteTask(line) != string.Empty)
-            {
-                // We've reached a new task block
-                partitions.Add(sb.ToString());
-                sb.Clear();
-                sb.AppendLine(line);
-            }
-            else
-            {
-                sb.AppendLine(line);
-            }
-        }
-
-        /// <summary>
-        /// Add to the partition construction if the vote is being partitioned by task and block.
-        /// </summary>
-        /// <param name="partitions">The table of collected partitions.</param>
-        /// <param name="sb">The ongoing constructed string.</param>
-        /// <param name="line">The vote line currently being examined.</param>
-        private void PartitionByTaskBlock(List<string> partitions, StringBuilder sb, StringBuilder holding_sb,
-            string line, ref bool addedTopLevelLine, ref string taskHeader, ref string currentTask)
-        {
-            // A blend of task and block breakdowns
-            // Top-level elements are retained within the current block if
-            // we're inside a task segment.
-            // However top-level elements with sub-elements get their own partition even if a
-            // new task wasn't on that line.
-            // Applies task name to each sub-block encountered.
-
-            string prefix;
-            string marker;
-            string task;
-            string content;
-
-            // Get vote line components, since we'll be using them a bunch
-            VoteString.GetVoteComponents(line, out prefix, out marker, out task, out content);
-
-            if (task != string.Empty)
-            {
-                // We've started a new task block
-
-                // Push all pending accumulations to the completed stacks
-                if (holding_sb.Length > 0)
-                {
-                    sb.Append(holding_sb.ToString());
-                    holding_sb.Clear();
-                }
-
-                if (sb.Length > 0)
-                {
-                    partitions.Add(sb.ToString());
-                    sb.Clear();
-                }
-
-                sb.AppendLine(line);
-
-                // Save details
-                addedTopLevelLine = (prefix == string.Empty);
-                currentTask = task;
-
-                if (content == string.Empty)
-                    taskHeader = line;
-                else
-                    taskHeader = "";
-            }
-            else if (sb.Length == 0)
-            {
-                // If string builder is empty, start adding new stuff.
-                sb.AppendLine(line);
-
-                // Save details
-                addedTopLevelLine = (prefix == string.Empty);
-                currentTask = task;
-
-                // If the line is nothing but a task (no content), save this as a task header
-                if (task != string.Empty && content == string.Empty)
-                    taskHeader = line;
-                else
-                    taskHeader = "";
-            }
-            else if (holding_sb.Length > 0)
-            {
-                // holding_sb holds the last top-level line, if any.
-
-                // If we get another top-level line, just push through the stack
-                if (prefix == string.Empty)
-                {
-                    sb.Append(holding_sb.ToString());
-                    holding_sb.Clear();
-                    holding_sb.AppendLine(line);
-                }
-                else
-                {
-                    // If it's a sub-line, we started a new block
-                    if (sb.Length > 0)
-                    {
-                        // If the current sb has any actual content in it, add to the partitions
-                        if (VoteString.GetVoteContent(sb.ToString()) != string.Empty)
-                            partitions.Add(sb.ToString());
-
-                        sb.Clear();
-                    }
-
-                    if (taskHeader != string.Empty)
-                    {
-                        // If we have a defined task header, put it to the sb before we add
-                        // the holding string.
-                        sb.AppendLine(taskHeader);
-                        sb.Append(holding_sb.ToString());
-                    }
-                    else if (currentTask != string.Empty)
-                    {
-                        // If we don't have a task header, but do have an active task, apply
-                        // that to the holding string before adding it.
-                        string tasked_holding_line = VoteString.ReplaceTask(holding_sb.ToString(), currentTask);
-                        sb.Append(tasked_holding_line);
-                    }
-                    else
-                    {
-                        // Otherwise, just add what we're holding
-                        sb.Append(holding_sb.ToString());
-                    }
-
-                    // Clear what we added
-                    holding_sb.Clear();
-
-                    // Add the incoming line
-                    sb.AppendLine(line);
-                    addedTopLevelLine = false;
-                }
-            }
-            else
-            {
-                // Otherwise, we haven't stored any holding lines, but we -have- added
-                // some lines to sb.
-
-                // If we're adding a sub-level line, it always just gets added.
-                if (prefix != string.Empty)
-                {
-                    sb.AppendLine(line);
-                    addedTopLevelLine = false;
-                }
-
-                // If we're adding a new top-level line, it gets added to the holding string
-                // if the previous line was also top-level.
-
-                else if (addedTopLevelLine)
-                {
-                    holding_sb.AppendLine(line);
-                }
-
-                // If we're adding a new top-level line, but the previous line was -not-
-                // a top-level, that means we're starting a new block
-                else
-                {
-                    // If we're starting a new block, put the task header or current task
-                    // in place, if applicable.
-
-                    if (sb.Length > 0)
-                    {
-                        // Push anything in the current sb to the partitions
-                        partitions.Add(sb.ToString());
-                        sb.Clear();
-                    }
-
-                    // Add a task header or task element to the current line when
-                    // starting a new block, if available.
-                    if (taskHeader != string.Empty)
-                    {
-                        sb.AppendLine(taskHeader);
-                        sb.AppendLine(line);
-                    }
-                    else if (currentTask != string.Empty)
-                    {
-                        sb.AppendLine(VoteString.ReplaceTask(line, currentTask));
-                    }
-                    else
-                    {
-                        sb.AppendLine(line);
-                    }
-
-                    addedTopLevelLine = true;
-                }
-            }
-        }
-        #endregion
-
-        #region Utility
-        /// <summary>
-        /// Determine if the list of vote lines provided can be considered a
-        /// floating reference vote.
-        /// </summary>
-        /// <param name="voteLines">A list of lines for a vote.</param>
-        /// <returns>Returns true if there is a single line that references
-        /// a known username (per the VoteCounter).</returns>
-        public bool IsFloatingReference(List<PostLine> voteLines)
-        {
-            // A vote with multiple vote lines cannot be floating references.
-            if (voteLines.Count != 1)
-                return false;
-
-            PostLine voteLine = voteLines.First();
-
-            string content = VoteString.GetVoteContentFirstLine(voteLine.Clean);
-
-            // If the content spans multiple lines, it can't be a floating reference.
-            if (content != VoteString.GetVoteContent(voteLine.Clean))
-                return false;
-
-            // Anything starting with "plan" or "base plan" is a fixed reference.
-            // Though if the entire match fails, bail out as well.
-            Match m = planNameRegex.Match(content);
-            if (!m.Success || m.Groups["label"].Success)
-                return false;
-
-            // If the content contains a name that exists in the voter list, it can be a floating reference.
-            string refName = m.Groups["reference"].Value;
-
-            return VoteCounter.VotePosts.Any(v => string.Compare(refName, v.Author, true) == 0);
-        }
-
-        private PostComponents GetFloatingReference(string author)
-        {
-            var existingReference = VoteCounter.FloatingReferences.FirstOrDefault(r => r.Author == author);
-            return existingReference;
-        }
-
-        /// <summary>
-        /// Given a list of lines that corresponds to a base plan as part of a user's post,
-        /// extract the name of the plan.
-        /// </summary>
-        /// <param name="planLines">Vote lines that start with a Base Plan name.</param>
-        /// <returns>Returns the name of the base plan.</returns>
-        public string GetBasePlanName(Vote vote)
-        {
-            PostLine firstLine = vote.VoteLines.First();
-            string lineContent = VoteString.GetVoteContent(firstLine.Clean);
-
-            Match m = basePlanRegex.Match(lineContent);
-            if (m.Success)
-            {
-                string planName = m.Groups["baseplan"].Value.Trim();
-
-                return Utility.Text.PlanNameMarker + planName;
-            }
-
-            throw new InvalidOperationException("These are not the lines for a base plan.");
-        }
-
-        /// <summary>
-        /// Given a list of lines that corresponds to a base plan as part of a user's post,
-        /// remove the line with the plan's name, and promote all other lines one level.
-        /// Promotion = Turn a -[x] line to a [x] line.
-        /// </summary>
-        /// <param name="plan">Vote lines that start with a Base Plan name.</param>
-        /// <returns>Returns the plan's vote lines as if they were their own vote.</returns>
-        public Vote PromotePlanLines(Vote plan)
-        {
-            var promotedLines = from p in plan.VoteLines.Skip(1)
-                                select new PostLine(p.Original.Substring(1));
-
-            return new Vote(promotedLines, VoteType.Plan);
-        }
-
-        /// <summary>
-        /// Handle various forms of cleanup relating to BBCode in the vote partitions.
-        /// </summary>
-        /// <param name="partitions">List of vote strings.</param>
-        private void CleanUpBBCode(List<string> partitions)
-        {
-            // Make sure any BBCode formatting tags are matched up in each partition result.
-            CloseFormattingTags(partitions);
-            // Remove newlines after BBCode tags
-            CompactBBCodeNewlines(partitions);
-            // Clean duplicate BBCode tags (eg: [b][b]stuff[/b][/b])
-            StripRedundantBBCode(partitions);
-            // If the entire string in a partition is bolded, remove the bolding.
-            UnboldLines(partitions);
-        }
-
-        /// <summary>
-        /// Make sure each vote string in the provided list closes any opened BBCode formatting it uses,
-        /// and that orphan closing tags are removed.
-        /// </summary>
-        /// <param name="partitions">List of vote strings.</param>
-        public void CloseFormattingTags(List<string> partitions)
-        {
-            Dictionary<string, string> replacements = new Dictionary<string, string>();
-
-            bool replace;
-
-            foreach (var partition in partitions)
-            {
-                string replacement = partition.TrimEnd();
-                replace = false;
-
-                foreach (var tag in formattingTags)
-                {
-                    var start = rxStart[tag];
-                    var end = rxEnd[tag];
-
-                    var starts = start.Matches(partition);
-                    var ends = end.Matches(partition);
-
-                    if (starts.Count > ends.Count)
-                    {
-                        for (int i = ends.Count; i < starts.Count; i++)
-                        {
-                            replacement += "[/" + tag + "]";
-                        }
-                        replace = true;
-                    }
-                    else if (ends.Count > starts.Count)
-                    {
-                        replacement = end.Replace(replacement, "", ends.Count - starts.Count);
-                        replace = true;
-                    }
-                }
-
-                if (replace)
-                {
-                    replacements[partition] = replacement + "\r\n";
-                }
-            }
-
-            foreach (var rep in replacements)
-            {
-                partitions.Remove(rep.Key);
-                partitions.Add(rep.Value);
-            }
-        }
-
-        /// <summary>
-        /// Check each partition string, and remove newlines that are immediately after any
-        /// BBCode opening tag.
-        /// </summary>
-        /// <param name="partitions">List of vote strings.</param>
-        private void CompactBBCodeNewlines(List<string> partitions)
-        {
-            Regex openBBCodeNewlines = new Regex(@"(\[[biu]\])[\r\n]+");
-            MatchEvaluator me = new MatchEvaluator(MatchEvaluatorGroup1);
-            List<string> correctedPartitions = new List<string>();
-
-            foreach (string part in partitions)
-            {
-                correctedPartitions.Add(openBBCodeNewlines.Replace(part, me));
-            }
-            
-            partitions.Clear();
-            partitions.AddRange(correctedPartitions);
-        }
-
-        /// <summary>
-        /// Check each partition string, and remove duplicate BBCode tags.
-        /// </summary>
-        /// <param name="partitions">List of vote strings.</param>
-        private void StripRedundantBBCode(List<string> partitions)
-        {
-            MatchEvaluator me = new MatchEvaluator(MatchEvaluatorGroup1);
-            List<string> correctedPartitions = new List<string>();
-
-            string[] codes = { "b", "i", "u" };
-
-            foreach (string part in partitions)
-            {
-                string corrected = part;
-
-                foreach (string code in codes)
-                {
-                    Regex dupeStart = new Regex($@"(\[{code}\]){{2}}");
-                    Regex dupeEnd = new Regex($@"(\[/{code}\]){{2}}");
-
-                    Match mStart = dupeStart.Match(part);
-                    Match mEnd = dupeEnd.Match(part);
-
-                    if (mStart.Success && mEnd.Success)
-                    {
-                        corrected = dupeStart.Replace(corrected, me);
-                        corrected = dupeEnd.Replace(corrected, me);
-                    }
-                }
-
-                correctedPartitions.Add(corrected);
-            }
-
-            partitions.Clear();
-            partitions.AddRange(correctedPartitions);
-        }
-
-        /// <summary>
-        /// Remove bold BBCode tags if they encompass the entire partition (vote) line.
-        /// </summary>
-        /// <param name="partitions">List of vote strings.</param>
-        private void UnboldLines(List<string> partitions)
-        {
-            Regex openBBCodeNewlines = new Regex(@"^\[b\](.+)\[/b\](\r\n)$");
-            MatchEvaluator me = new MatchEvaluator(MatchEvaluatorGroup12);
-            List<string> correctedPartitions = new List<string>();
-
-            foreach (string part in partitions)
-            {
-                correctedPartitions.Add(openBBCodeNewlines.Replace(part, me));
-            }
-
-            partitions.Clear();
-            partitions.AddRange(correctedPartitions);
-        }
-
-        /// <summary>
-        /// Return group 1 of a regex match.
-        /// </summary>
-        /// <param name="m">Match from a replacement check.</param>
-        /// <returns>Return group 1 of a regex match.</returns>
-        private string MatchEvaluatorGroup1(Match m)
-        {
-            return m.Groups[1].Value;
-        }
-
-        /// <summary>
-        /// Return groups 1 and 2 of a regex match.
-        /// </summary>
-        /// <param name="m">Match from a replacement check.</param>
-        /// <returns>Return groups 1 and 2 of a regex match.</returns>
-        private string MatchEvaluatorGroup12(Match m)
-        {
-            return m.Groups[1].Value + m.Groups[2].Value;
-        }
-        #endregion
-    }
-}
+﻿using System;
+using System.Collections.Generic;
+using System.Linq;
+using System.Text;
+using System.Text.RegularExpressions;
+using System.Threading.Tasks;
+
+namespace NetTally
+{
+    /// <summary>
+    /// Class that can handle constructing votes (in various manners) from the base text of a post.
+    /// </summary>
+    public class VoteConstructor
+    {
+        IVoteCounter VoteCounter { get; }
+
+        // Check for a vote line that marks a portion of the user's post as an abstract base plan.
+        readonly Regex basePlanRegex = new Regex(@"base\s*plan(:|\s)+(?<baseplan>.+)", RegexOptions.IgnoreCase);
+        // Potential reference to another user's plan.
+        readonly Regex planNameRegex = new Regex(@"^(?<label>base\s*plan(:|\s)+)?(?<reference>.+)", RegexOptions.IgnoreCase);
+
+        readonly List<string> formattingTags = new List<string>() { "color", "b", "i", "u" };
+        readonly Dictionary<string, Regex> rxStart = new Dictionary<string, Regex>();
+        readonly Dictionary<string, Regex> rxEnd = new Dictionary<string, Regex>();
+
+        /// <summary>
+        /// Setup some dictionary lists for validating vote formatting.
+        /// </summary>
+        private void SetupFormattingRegexes()
+        {
+            foreach (var tag in formattingTags)
+            {
+                if (tag == "color")
+                    rxStart[tag] = new Regex(string.Concat(@"\[", tag, @"=([^]]*)\]"));
+                else
+                    rxStart[tag] = new Regex(string.Concat(@"\[", tag, @"\]"));
+
+                rxEnd[tag] = new Regex(string.Concat(@"\[/", tag, @"\]"));
+            }
+        }
+
+        /// <summary>
+        /// Constructor
+        /// </summary>
+        /// <param name="voteCounter">An IVoteCounter must be provided to the constructor.</param>
+        public VoteConstructor(IVoteCounter voteCounter)
+        {
+            if (voteCounter == null)
+                throw new ArgumentNullException(nameof(voteCounter));
+
+            VoteCounter = voteCounter;
+            SetupFormattingRegexes();
+        }
+
+        #region Primary public functions
+        /// <summary>
+        /// Handle processing the vote portions of a post.
+        /// </summary>
+        /// <param name="post">The post to process.</param>
+        /// <param name="quest">The quest being tallied.</param>
+        public void ProcessPost(PostComponents post, IQuest quest, bool storeFloatingReferences)
+        {
+            if (!post.IsVote)
+                throw new ArgumentException("Post is not a valid vote.", nameof(post));
+
+            var votes = SeparateVoteTypes(post.VoteLines);
+
+            // Process each type separately
+            ProcessPlans(votes.Where(v => v.VoteType == VoteType.Plan), post, quest);
+            ProcessVotes(votes.Where(v => v.VoteType == VoteType.Vote), post, quest, storeFloatingReferences);
+            ProcessRanks(votes.Where(v => v.VoteType == VoteType.Rank), post, quest);
+        }
+        
+        public List<Vote> SeparateVoteTypes(List<PostLine> voteLines)
+        {
+            // The list of all votes from the provided list of lines
+            List<Vote> votes = new List<Vote>();
+            // Save all lines that will eventually add up to the normal vote
+            List<PostLine> normalVote = new List<PostLine>();
+            // Var for accumulating base plans
+            List<PostLine> basePlan = null;
+
+            List<string> basePlan = null;
+            bool checkForBasePlans = true;
+            foreach (var line in postLines)
+            {
+                if (checkForBasePlans)
+                {
+                    // If no base plan currently defined, or we're starting a new non-nested line,
+                    // check to see if it's the start of a new base plan.
+                    if ((basePlan == null) || !line.Trim().StartsWith("-"))
+                    {
+                        Match m = basePlanRegex.Match(line);
+                        if (m.Success)
+                        {
+                            // Make sure the plan doesn't already exist in the tracker.
+                            // If it does, this counts as a repeat, and should be considered an attempt to 
+                            // reference the original plan, rather than redefine it.
+                            // As soon as this occurs, we should treat all further lines
+                            // as regular vote lines, rather than additional potential plans.
+                            if (!VoteCounter.HasPlan(m.Groups["baseplan"].Value))
+                            {
+                                // If so, add the first line to a new base plan list and continue processing the post lines
+                                basePlan = new List<string>();
+                                basePlan.Add(line);
+                                results[VoteType.Plan].Add(basePlan);
+                                continue;
+                        {
+                            // If so, add the first line to a new base plan list and continue processing the post lines
+                            basePlan = new List<PostLine>();
+                            basePlan.Add(line);
+                            continue;
+                        }
+                    }
+                    else
+                    {
+                        // If we've started a base plan, continue adding any lines that start with "-"
+                        if (line.Clean.StartsWith("-"))
+                        {
+                            basePlan.Add(line);
+                            continue;
+                        }
+                        else
+                        {
+                            // If we reached a new top-level vote line, save any existing base plan as long
+                            // as it has more than one line.
+                            if (basePlan.Count > 1)
+                                votes.Add(new Vote(basePlan, VoteType.Plan));
+                            // Check to see if we've reached the start of a new base plan
+                            Match m = basePlanRegex.Match(line.Clean);
+                            if (m.Success)
+                            {
+                                // If so, continue the process
+                                basePlan = new List<PostLine>();
+                                basePlan.Add(line);
+                                continue;
+                            }
+                            else
+                            {
+                                // Otherwise, null the base plan var and continue with normal processing.
+                                basePlan = null;
+                            }
+                        }
+                    }
+                }
+
+                // If we've reached here, there are no more lines that can be considered base plans.
+                // Stop doing any checks for them.
+                checkForBasePlans = false;
+
+                // Rank vote lines get added as new votes individually, and immediately.
+                if (VoteString.IsRankedVote(line.Clean))
+                    votes.Add(new Vote(line, VoteType.Rank));
+                }
+                else
+                {
+                    // Anything else is stored in our normal vote list, to be added when we're done.
+                    normalVote.Add(line);
+                }
+                else
+                {
+                    if (results[VoteType.Vote].Count == 0)
+                    {
+                        results[VoteType.Vote].Add(new List<string>());
+                    }
+
+                    results[VoteType.Vote].First().Add(line);
+            }
+
+            // If there's any base plan that wasn't completed in the above loop, store it here.
+            if (basePlan != null && basePlan.Count > 1)
+            {
+                votes.Add(new Vote(basePlan, VoteType.Plan));
+            }
+
+            // If any normal vote was accumulated, add it here.
+            if (normalVote.Count > 0)
+            {
+                votes.Add(new Vote(normalVote, VoteType.Vote));
+            }
+
+            return votes;
+        }
+
+
+        /// <summary>
+        /// Put any plans found in the grouped vote lines into the standard tracking sets.
+        /// </summary>
+        /// <param name="voteLinesGrouped"></param>
+        /// <param name="postID"></param>
+        /// <param name="quest"></param>
+        public void ProcessPlans(IEnumerable<Vote> plansList, PostComponents post, IQuest quest)
+        {
+            foreach (var plan in plansList)
+            {
+                string planName = GetBasePlanName(plan);
+
+                // Remove the plan name from any other existing votes.
+                VoteCounter.RemoveSupport(planName, VoteType.Plan);
+
+                // Add/update the plan's post ID.
+                VoteCounter.AddVoterPostID(planName, post.ID, VoteType.Plan);
+
+                // Promote the plan one tier (excluding the line of the plan name itself) <<<< Do we want to remove this?
+                Vote promotedPlan = PromotePlanLines(plan);
+
+                // Get the list of all vote partitions, built according to current preferences.
+                // One of: By line, By block, or By post (ie: entire vote)
+                List<Vote> votePartitions = GetVotePartitions(promotedPlan, quest);
+
+                foreach (var votePartition in votePartitions)
+                {
+                    VoteCounter.AddVoteSupport(votePartition, planName, VoteType.Plan, quest);
+                }
+            }
+        }
+
+        /// <summary>
+        /// Put any votes found in the grouped vote lines into the standard tracking sets.
+        /// </summary>
+        /// <param name="voteLinesGrouped"></param>
+        /// <param name="postAuthor"></param>
+        /// <param name="postID"></param>
+        /// <param name="quest"></param>
+        public void ProcessVotes(IEnumerable<Vote> votesList, PostComponents post, IQuest quest, bool storeFloatingReferences)
+        {
+            var vote = votesList.FirstOrDefault();
+
+            if (vote != null)
+            {
+                if (storeFloatingReferences)
+                {
+                    if (IsFloatingReference(vote.VoteLines))
+                    {
+                        VoteCounter.FloatingReferences.Add(post);
+                        return;
+                    }
+
+                    PostComponents existingReference = GetFloatingReference(post.Author);
+
+                    if (existingReference != null)
+                    {
+                        VoteCounter.FloatingReferences.Remove(existingReference);
+                    }
+                }
+
+
+                // Remove the post author from any other existing votes.
+                VoteCounter.RemoveSupport(post.Author, VoteType.Vote);
+
+                // Add/update the post author's post ID.
+                VoteCounter.AddVoterPostID(post.Author, post.ID, VoteType.Vote);
+
+                // Get the list of all vote partitions, built according to current preferences.
+                // One of: By line, By block, or By post (ie: entire vote)
+                List<Vote> votePartitions = GetVotePartitions(vote, quest);
+
+                foreach (var votePartition in votePartitions)
+                {
+                    VoteCounter.AddVoteSupport(votePartition, post.Author, VoteType.Vote, quest);
+                }
+            }
+        }
+
+        /// <summary>
+        /// Put any ranking votes found in the grouped vote lines into the standard tracking sets.
+        /// </summary>
+        /// <param name="voteLinesGrouped"></param>
+        /// <param name="postAuthor"></param>
+        /// <param name="postID"></param>
+        /// <param name="quest"></param>
+        public void ProcessRanks(IEnumerable<Vote> ranksList, PostComponents post, IQuest quest)
+        {
+            if (quest.AllowRankedVotes && ranksList.Any())
+            {
+                // Remove the post author from any other existing votes.
+                VoteCounter.RemoveSupport(post.Author, VoteType.Rank);
+
+                // Add/update the post author's post ID.
+                VoteCounter.AddVoterPostID(post.Author, post.ID, VoteType.Rank);
+
+                foreach (var vote in ranksList)
+                {
+                    VoteCounter.AddVoteSupport(vote.VoteLines, post.Author, VoteType.Rank, quest);
+                }
+            }
+        }
+
+        /// <summary>
+        /// Given a list of vote lines, combine them into a single string entity,
+        /// or multiple blocks of strings if we're using vote partitions.
+        /// </summary>
+        /// <param name="lines">List of valid vote lines.</param>
+        /// <returns>List of the combined partitions.</returns>
+        public List<Vote> GetVotePartitions(Vote vote, IQuest quest)
+        {
+            List<Vote> partitions = new List<Vote>();
+            StringBuilder sb = new StringBuilder();
+            StringBuilder holding_sb = new StringBuilder();
+            string currentTask = "";
+            string taskHeader = "";
+            bool addedTopLevelLine = false;
+            List<string> referralVotes;
+
+            // Work through the list of matched lines
+            foreach (var line in vote.VoteLines)
+            {
+                // Handle partitioning based on either vote type or partition mode.
+
+                if (vote.VoteType == VoteType.Rank)
+                {
+                    PartitionRanks(partitions, sb, line);
+                }
+                else if ((referralVotes = VoteCounter.GetVotesFromReference(line.Clean)).Count > 0)
+                {
+                    // If a line refers to another voter or base plan, pull that voter's votes
+                    PartitionReferrals(partitions, sb, referralVotes, quest, ref taskHeader, ref currentTask);
+                }
+                else if (vote.VoteType == VoteType.Plan)
+                {
+                    PartitionPlans(partitions, sb, line, quest);
+                }
+                else if (quest.PartitionMode == PartitionMode.None)
+                {
+                    PartitionByVote(partitions, sb, line);
+                }
+                else if (quest.PartitionMode == PartitionMode.ByLine)
+                {
+                    PartitionByLine(partitions, sb, line);
+                }
+                else if (quest.PartitionMode == PartitionMode.ByBlock)
+                {
+                    PartitionByBlock(partitions, sb, line);
+                }
+                else if (quest.PartitionMode == PartitionMode.ByTask)
+                {
+                    PartitionByTask(partitions, sb, line);
+                }
+                else if (quest.PartitionMode == PartitionMode.ByTaskBlock)
+                {
+                    PartitionByTaskBlock(partitions, sb, holding_sb, line, ref addedTopLevelLine, ref taskHeader, ref currentTask);
+                }
+            }
+
+            if (holding_sb.Length > 0)
+            {
+                sb.Append(holding_sb.ToString());
+            }
+            if (sb.Length > 0)
+            {
+                partitions.Add(sb.ToString());
+            }
+
+            // Clean up any BBCode issues (matching tags, remove duplicate tags, etc)
+            CleanUpBBCode(partitions);
+
+            return partitions;
+        }
+
+        #endregion
+
+        #region Vote construction based on partitioning modes.
+        /// <summary>
+        /// Add to the partition construction if we're working on a rank vote.
+        /// </summary>
+        /// <param name="partitions">The table of collected partitions.</param>
+        /// <param name="sb">The ongoing constructed string.</param>
+        /// <param name="line">The vote line currently being examined.</param>
+        private void PartitionRanks(List<Vote> partitions, StringBuilder sb, PostLine line)
+        {
+            // Ranked vote lines are all treated individually.
+            partitions.Add(new Vote(line, VoteType.Rank));
+        }
+
+        /// <summary>
+        /// Add to the partition construction if we're working on a vote plan.
+        /// </summary>
+        /// <param name="partitions">The table of collected partitions.</param>
+        /// <param name="sb">The ongoing constructed string.</param>
+        /// <param name="line">The vote line currently being examined.</param>
+        /// <param name="quest">The quest being tallied.</param>
+        private void PartitionPlans(List<Vote> partitions, StringBuilder sb, PostLine line, IQuest quest)
+        {
+            // If partitioning a Base Plan (other than By Line), simply collate all lines together.
+            // The entire plan is considered a single block.
+            if (quest.PartitionMode == PartitionMode.ByLine)
+            {
+                PartitionByLine(partitions, sb, line);
+            }
+            else if (quest.PartitionMode == PartitionMode.ByTask || quest.PartitionMode == PartitionMode.ByTaskBlock)
+            {
+                PartitionByTask(partitions, sb, line);
+            }
+            else
+            {
+                sb.AppendLine(line);
+            }
+        }
+
+        /// <summary>
+        /// Add to the partition construction if the line found reference vote referrals.
+        /// </summary>
+        /// <param name="partitions">The table of collected partitions.</param>
+        /// <param name="sb">The ongoing constructed string.</param>
+        /// <param name="referralVotes">The list of all referenced votes.</param>
+        /// <param name="quest">The quest being tallied.</param>
+        private void PartitionReferrals(List<string> partitions, StringBuilder sb, List<string> referralVotes, IQuest quest,
+            ref string taskHeader, ref string currentTask)
+        {
+            // If we're not using vote partitions, append all lines onto the current vote string.
+            // Otherwise, add each of the other voter's votes to our partition list.
+            if (quest.PartitionMode == PartitionMode.None)
+            {
+                foreach (var v in referralVotes)
+                    sb.Append(v);
+            }
+            else if (quest.PartitionMode == PartitionMode.ByTask)
+            {
+                foreach (var v in referralVotes)
+                {
+                    string task = VoteString.GetVoteTask(v);
+                    if (task == string.Empty)
+                    {
+                        // If there is no task associated with the referral element,
+                        // treat it like PartitionMode.None.
+                        sb.Append(v);
+                    }
+                    else
+                    {
+                        // If there is a task, store any existing sb values in the
+                        // partitions, and add the referral as a partition.
+                        if (sb.Length > 0)
+                        {
+                            partitions.Add(sb.ToString());
+                            sb.Clear();
+                        }
+
+                        currentTask = task;
+
+                        string firstLine = Utility.Text.FirstLine(v);
+                        string firstLineContent = VoteString.GetVoteContentFirstLine(v);
+                        if (firstLineContent == string.Empty)
+                        {
+                            taskHeader = firstLine;
+                        }
+                        else
+                        {
+                            taskHeader = "";
+                        }
+
+                        partitions.Add(v);
+                    }
+                }
+            }
+            else
+            {
+                partitions.AddRange(referralVotes);
+            }
+        }
+
+        /// <summary>
+        /// Add to the partition construction if the vote is not being partitioned.
+        /// </summary>
+        /// <param name="partitions">The table of collected partitions.</param>
+        /// <param name="sb">The ongoing constructed string.</param>
+        /// <param name="line">The vote line currently being examined.</param>
+        private void PartitionByVote(List<string> partitions, StringBuilder sb, string line)
+        {
+            // If no partition mode, just stack all lines onto the string builder,
+            // to be added together at the end.
+            sb.AppendLine(line);
+        }
+
+        /// <summary>
+        /// Add to the partition construction if the vote is being partitioned by line.
+        /// </summary>
+        /// <param name="partitions">The table of collected partitions.</param>
+        /// <param name="sb">The ongoing constructed string.</param>
+        /// <param name="line">The vote line currently being examined.</param>
+        private void PartitionByLine(List<string> partitions, StringBuilder sb, string line)
+        {
+            // If partitioning by line, every line gets added to the partitions list.
+            // Skip lines without any content.
+            if (VoteString.GetVoteContent(line) != string.Empty)
+                partitions.Add(line + "\r\n");
+        }
+
+        /// <summary>
+        /// Add to the partition construction if the vote is being partitioned by block.
+        /// </summary>
+        /// <param name="partitions">The table of collected partitions.</param>
+        /// <param name="sb">The ongoing constructed string.</param>
+        /// <param name="line">The vote line currently being examined.</param>
+        private void PartitionByBlock(List<string> partitions, StringBuilder sb, string line)
+        {
+            // If partitioning a vote by block, work on collecting chunks together.
+            if (sb.Length == 0)
+            {
+                // Start a new block
+                sb.AppendLine(line);
+            }
+            else if (VoteString.CleanVote(line).StartsWith("-"))
+            {
+                // Sub-lines get added to an existing block
+                sb.AppendLine(line);
+            }
+            else
+            {
+                // New top-level lines indicate we should save the current
+                // accumulation and start a new block.
+                string currentAccumulation = sb.ToString();
+                // Skip blocks without any valid content
+                if (VoteString.GetVoteContent(currentAccumulation) != string.Empty)
+                    partitions.Add(sb.ToString());
+                sb.Clear();
+                sb.AppendLine(line);
+            }
+        }
+
+        /// <summary>
+        /// Add to the partition construction if the vote is being partitioned by task.
+        /// </summary>
+        /// <param name="partitions">The table of collected partitions.</param>
+        /// <param name="sb">The ongoing constructed string.</param>
+        /// <param name="line">The vote line currently being examined.</param>
+        private void PartitionByTask(List<string> partitions, StringBuilder sb, string line)
+        {
+            // Create a new block each time we encounter a new task.
+
+            // If string builder is empty, start adding.
+            if (sb.Length == 0)
+            {
+                sb.AppendLine(line);
+            }
+            else if (VoteString.GetVoteTask(line) != string.Empty)
+            {
+                // We've reached a new task block
+                partitions.Add(sb.ToString());
+                sb.Clear();
+                sb.AppendLine(line);
+            }
+            else
+            {
+                sb.AppendLine(line);
+            }
+        }
+
+        /// <summary>
+        /// Add to the partition construction if the vote is being partitioned by task and block.
+        /// </summary>
+        /// <param name="partitions">The table of collected partitions.</param>
+        /// <param name="sb">The ongoing constructed string.</param>
+        /// <param name="line">The vote line currently being examined.</param>
+        private void PartitionByTaskBlock(List<string> partitions, StringBuilder sb, StringBuilder holding_sb,
+            string line, ref bool addedTopLevelLine, ref string taskHeader, ref string currentTask)
+        {
+            // A blend of task and block breakdowns
+            // Top-level elements are retained within the current block if
+            // we're inside a task segment.
+            // However top-level elements with sub-elements get their own partition even if a
+            // new task wasn't on that line.
+            // Applies task name to each sub-block encountered.
+
+            string prefix;
+            string marker;
+            string task;
+            string content;
+
+            // Get vote line components, since we'll be using them a bunch
+            VoteString.GetVoteComponents(line, out prefix, out marker, out task, out content);
+
+            if (task != string.Empty)
+            {
+                // We've started a new task block
+
+                // Push all pending accumulations to the completed stacks
+                if (holding_sb.Length > 0)
+                {
+                    sb.Append(holding_sb.ToString());
+                    holding_sb.Clear();
+                }
+
+                if (sb.Length > 0)
+                {
+                    partitions.Add(sb.ToString());
+                    sb.Clear();
+                }
+
+                sb.AppendLine(line);
+
+                // Save details
+                addedTopLevelLine = (prefix == string.Empty);
+                currentTask = task;
+
+                if (content == string.Empty)
+                    taskHeader = line;
+                else
+                    taskHeader = "";
+            }
+            else if (sb.Length == 0)
+            {
+                // If string builder is empty, start adding new stuff.
+                sb.AppendLine(line);
+
+                // Save details
+                addedTopLevelLine = (prefix == string.Empty);
+                currentTask = task;
+
+                // If the line is nothing but a task (no content), save this as a task header
+                if (task != string.Empty && content == string.Empty)
+                    taskHeader = line;
+                else
+                    taskHeader = "";
+            }
+            else if (holding_sb.Length > 0)
+            {
+                // holding_sb holds the last top-level line, if any.
+
+                // If we get another top-level line, just push through the stack
+                if (prefix == string.Empty)
+                {
+                    sb.Append(holding_sb.ToString());
+                    holding_sb.Clear();
+                    holding_sb.AppendLine(line);
+                }
+                else
+                {
+                    // If it's a sub-line, we started a new block
+                    if (sb.Length > 0)
+                    {
+                        // If the current sb has any actual content in it, add to the partitions
+                        if (VoteString.GetVoteContent(sb.ToString()) != string.Empty)
+                            partitions.Add(sb.ToString());
+
+                        sb.Clear();
+                    }
+
+                    if (taskHeader != string.Empty)
+                    {
+                        // If we have a defined task header, put it to the sb before we add
+                        // the holding string.
+                        sb.AppendLine(taskHeader);
+                        sb.Append(holding_sb.ToString());
+                    }
+                    else if (currentTask != string.Empty)
+                    {
+                        // If we don't have a task header, but do have an active task, apply
+                        // that to the holding string before adding it.
+                        string tasked_holding_line = VoteString.ReplaceTask(holding_sb.ToString(), currentTask);
+                        sb.Append(tasked_holding_line);
+                    }
+                    else
+                    {
+                        // Otherwise, just add what we're holding
+                        sb.Append(holding_sb.ToString());
+                    }
+
+                    // Clear what we added
+                    holding_sb.Clear();
+
+                    // Add the incoming line
+                    sb.AppendLine(line);
+                    addedTopLevelLine = false;
+                }
+            }
+            else
+            {
+                // Otherwise, we haven't stored any holding lines, but we -have- added
+                // some lines to sb.
+
+                // If we're adding a sub-level line, it always just gets added.
+                if (prefix != string.Empty)
+                {
+                    sb.AppendLine(line);
+                    addedTopLevelLine = false;
+                }
+
+                // If we're adding a new top-level line, it gets added to the holding string
+                // if the previous line was also top-level.
+
+                else if (addedTopLevelLine)
+                {
+                    holding_sb.AppendLine(line);
+                }
+
+                // If we're adding a new top-level line, but the previous line was -not-
+                // a top-level, that means we're starting a new block
+                else
+                {
+                    // If we're starting a new block, put the task header or current task
+                    // in place, if applicable.
+
+                    if (sb.Length > 0)
+                    {
+                        // Push anything in the current sb to the partitions
+                        partitions.Add(sb.ToString());
+                        sb.Clear();
+                    }
+
+                    // Add a task header or task element to the current line when
+                    // starting a new block, if available.
+                    if (taskHeader != string.Empty)
+                    {
+                        sb.AppendLine(taskHeader);
+                        sb.AppendLine(line);
+                    }
+                    else if (currentTask != string.Empty)
+                    {
+                        sb.AppendLine(VoteString.ReplaceTask(line, currentTask));
+                    }
+                    else
+                    {
+                        sb.AppendLine(line);
+                    }
+
+                    addedTopLevelLine = true;
+                }
+            }
+        }
+        #endregion
+
+        #region Utility
+        /// <summary>
+        /// Determine if the list of vote lines provided can be considered a
+        /// floating reference vote.
+        /// </summary>
+        /// <param name="voteLines">A list of lines for a vote.</param>
+        /// <returns>Returns true if there is a single line that references
+        /// a known username (per the VoteCounter).</returns>
+        public bool IsFloatingReference(List<PostLine> voteLines)
+        {
+            // A vote with multiple vote lines cannot be floating references.
+            if (voteLines.Count != 1)
+                return false;
+
+            PostLine voteLine = voteLines.First();
+
+            string content = VoteString.GetVoteContentFirstLine(voteLine.Clean);
+
+            // If the content spans multiple lines, it can't be a floating reference.
+            if (content != VoteString.GetVoteContent(voteLine.Clean))
+                return false;
+
+            // Anything starting with "plan" or "base plan" is a fixed reference.
+            // Though if the entire match fails, bail out as well.
+            Match m = planNameRegex.Match(content);
+            if (!m.Success || m.Groups["label"].Success)
+                return false;
+
+            // If the content contains a name that exists in the voter list, it can be a floating reference.
+            string refName = m.Groups["reference"].Value;
+
+            return VoteCounter.VotePosts.Any(v => string.Compare(refName, v.Author, true) == 0);
+        }
+
+        private PostComponents GetFloatingReference(string author)
+        {
+            var existingReference = VoteCounter.FloatingReferences.FirstOrDefault(r => r.Author == author);
+            return existingReference;
+        }
+
+        /// <summary>
+        /// Given a list of lines that corresponds to a base plan as part of a user's post,
+        /// extract the name of the plan.
+        /// </summary>
+        /// <param name="planLines">Vote lines that start with a Base Plan name.</param>
+        /// <returns>Returns the name of the base plan.</returns>
+        public string GetBasePlanName(Vote vote)
+        {
+            PostLine firstLine = vote.VoteLines.First();
+            string lineContent = VoteString.GetVoteContent(firstLine.Clean);
+
+            Match m = basePlanRegex.Match(lineContent);
+            if (m.Success)
+            {
+                string planName = m.Groups["baseplan"].Value.Trim();
+
+                return Utility.Text.PlanNameMarker + planName;
+            }
+
+            throw new InvalidOperationException("These are not the lines for a base plan.");
+        }
+
+        /// <summary>
+        /// Given a list of lines that corresponds to a base plan as part of a user's post,
+        /// remove the line with the plan's name, and promote all other lines one level.
+        /// Promotion = Turn a -[x] line to a [x] line.
+        /// </summary>
+        /// <param name="plan">Vote lines that start with a Base Plan name.</param>
+        /// <returns>Returns the plan's vote lines as if they were their own vote.</returns>
+        public Vote PromotePlanLines(Vote plan)
+        {
+            var promotedLines = from p in plan.VoteLines.Skip(1)
+                                select new PostLine(p.Original.Substring(1));
+
+            return new Vote(promotedLines, VoteType.Plan);
+        }
+
+        /// <summary>
+        /// Handle various forms of cleanup relating to BBCode in the vote partitions.
+        /// </summary>
+        /// <param name="partitions">List of vote strings.</param>
+        private void CleanUpBBCode(List<string> partitions)
+        {
+            // Make sure any BBCode formatting tags are matched up in each partition result.
+            CloseFormattingTags(partitions);
+            // Remove newlines after BBCode tags
+            CompactBBCodeNewlines(partitions);
+            // Clean duplicate BBCode tags (eg: [b][b]stuff[/b][/b])
+            StripRedundantBBCode(partitions);
+            // If the entire string in a partition is bolded, remove the bolding.
+            UnboldLines(partitions);
+        }
+
+        /// <summary>
+        /// Make sure each vote string in the provided list closes any opened BBCode formatting it uses,
+        /// and that orphan closing tags are removed.
+        /// </summary>
+        /// <param name="partitions">List of vote strings.</param>
+        public void CloseFormattingTags(List<string> partitions)
+        {
+            Dictionary<string, string> replacements = new Dictionary<string, string>();
+
+            bool replace;
+
+            foreach (var partition in partitions)
+            {
+                string replacement = partition.TrimEnd();
+                replace = false;
+
+                foreach (var tag in formattingTags)
+                {
+                    var start = rxStart[tag];
+                    var end = rxEnd[tag];
+
+                    var starts = start.Matches(partition);
+                    var ends = end.Matches(partition);
+
+                    if (starts.Count > ends.Count)
+                    {
+                        for (int i = ends.Count; i < starts.Count; i++)
+                        {
+                            replacement += "[/" + tag + "]";
+                        }
+                        replace = true;
+                    }
+                    else if (ends.Count > starts.Count)
+                    {
+                        replacement = end.Replace(replacement, "", ends.Count - starts.Count);
+                        replace = true;
+                    }
+                }
+
+                if (replace)
+                {
+                    replacements[partition] = replacement + "\r\n";
+                }
+            }
+
+            foreach (var rep in replacements)
+            {
+                partitions.Remove(rep.Key);
+                partitions.Add(rep.Value);
+            }
+        }
+
+        /// <summary>
+        /// Check each partition string, and remove newlines that are immediately after any
+        /// BBCode opening tag.
+        /// </summary>
+        /// <param name="partitions">List of vote strings.</param>
+        private void CompactBBCodeNewlines(List<string> partitions)
+        {
+            Regex openBBCodeNewlines = new Regex(@"(\[[biu]\])[\r\n]+");
+            MatchEvaluator me = new MatchEvaluator(MatchEvaluatorGroup1);
+            List<string> correctedPartitions = new List<string>();
+
+            foreach (string part in partitions)
+            {
+                correctedPartitions.Add(openBBCodeNewlines.Replace(part, me));
+            }
+            
+            partitions.Clear();
+            partitions.AddRange(correctedPartitions);
+        }
+
+        /// <summary>
+        /// Check each partition string, and remove duplicate BBCode tags.
+        /// </summary>
+        /// <param name="partitions">List of vote strings.</param>
+        private void StripRedundantBBCode(List<string> partitions)
+        {
+            MatchEvaluator me = new MatchEvaluator(MatchEvaluatorGroup1);
+            List<string> correctedPartitions = new List<string>();
+
+            string[] codes = { "b", "i", "u" };
+
+            foreach (string part in partitions)
+            {
+                string corrected = part;
+
+                foreach (string code in codes)
+                {
+                    Regex dupeStart = new Regex($@"(\[{code}\]){{2}}");
+                    Regex dupeEnd = new Regex($@"(\[/{code}\]){{2}}");
+
+                    Match mStart = dupeStart.Match(part);
+                    Match mEnd = dupeEnd.Match(part);
+
+                    if (mStart.Success && mEnd.Success)
+                    {
+                        corrected = dupeStart.Replace(corrected, me);
+                        corrected = dupeEnd.Replace(corrected, me);
+                    }
+                }
+
+                correctedPartitions.Add(corrected);
+            }
+
+            partitions.Clear();
+            partitions.AddRange(correctedPartitions);
+        }
+
+        /// <summary>
+        /// Remove bold BBCode tags if they encompass the entire partition (vote) line.
+        /// </summary>
+        /// <param name="partitions">List of vote strings.</param>
+        private void UnboldLines(List<string> partitions)
+        {
+            Regex openBBCodeNewlines = new Regex(@"^\[b\](.+)\[/b\](\r\n)$");
+            MatchEvaluator me = new MatchEvaluator(MatchEvaluatorGroup12);
+            List<string> correctedPartitions = new List<string>();
+
+            foreach (string part in partitions)
+            {
+                correctedPartitions.Add(openBBCodeNewlines.Replace(part, me));
+            }
+
+            partitions.Clear();
+            partitions.AddRange(correctedPartitions);
+        }
+
+        /// <summary>
+        /// Return group 1 of a regex match.
+        /// </summary>
+        /// <param name="m">Match from a replacement check.</param>
+        /// <returns>Return group 1 of a regex match.</returns>
+        private string MatchEvaluatorGroup1(Match m)
+        {
+            return m.Groups[1].Value;
+        }
+
+        /// <summary>
+        /// Return groups 1 and 2 of a regex match.
+        /// </summary>
+        /// <param name="m">Match from a replacement check.</param>
+        /// <returns>Return groups 1 and 2 of a regex match.</returns>
+        private string MatchEvaluatorGroup12(Match m)
+        {
+            return m.Groups[1].Value + m.Groups[2].Value;
+        }
+        #endregion
+    }
+}