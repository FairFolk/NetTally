﻿using System;
using System.Text;
using System.Collections.Generic;
using System.Text.RegularExpressions;

namespace NetTally
{
    public static class VoteString
    {
        private static class VoteComponents
        {
            public static string Prefix { get; } = "prefix";
            public static string Marker { get; } = "marker";
            public static string Task { get; } = "task";
            public static string Content { get; } = "content";
        }


        static string markup = @"(\[/?[ibu]\]|\[color[^]]*\]|\[/color\])*";
        static string markups = $@"({markup}\s*)*";
        static readonly Regex getPrefixRegex = new Regex($@"^(?<m1>({markup}\s*)*)(?<prefix>-*)\s*(?={markup}\[\s*{markup}\s*[xX+✓✔1-9])(?<remainder>.*)");
        static readonly Regex getMarkerRegex = new Regex($@"^\s*(?<m1>({markup}\s*)*)(\[\s*(?<m2>({markup}\s*)*)(?<marker>[xX+✓✔1-9])\s*(?<m3>({markup}\s*)*)\])(?<remainder>.*)");
        static readonly Regex getTaskRegex = new Regex($@"^\s*(?<m1>({markup}\s*)*)\s*(\[\s*(?<m2>({markup}\s*)*)(?!url=)(?<task>[^\[\]]+)\s*(?<m3>({markup}\s*)*)\])?\s*(?<remainder>.*)");

        static readonly Regex getPartsRegex = new Regex($@"^(?<m1>{markups})(?<prefix>-*)(?<m2>{markups})\[\s*(?<m3>{markups})\s*(?<marker>[xX+✓✔1-9])\s*(?<m4>{markups})\s*\]\s*(?<m5>{markups})\s*(\[\s*(?<m6>{markups})\s*(?!url=)(?<task>[^\[\]]+)\s*(?<m7>{markups})\s*\])?\s*(?<content>.*)");

        // Regex to get the different parts of the vote. Content includes only the first line of the vote.
        static readonly Regex voteLineRegex = new Regex(@"^(?<prefix>-*)\s*\[\s*(?<marker>[xX+✓✔1-9])\s*\]\s*(\[\s*(?!url=)(?<task>[^]]*?)\s*\])?\s*(?<content>.*)");
        // Regex to match any markup that we'll want to remove during comparisons.
        static readonly Regex markupRegex = new Regex(@"\[/?[ibu]\]|\[color[^]]*\]|\[/color\]");
        // Regex to allow us to collapse a vote to a commonly comparable version.
        static readonly Regex collapseRegex = new Regex(@"\s|\.");
        // Regex to allow us to convert a vote's smart quote marks to a commonly comparable version.
        static readonly Regex quoteRegex = new Regex(@"[“”]");
        // Regex to allow us to convert a vote's apostrophe variations to a commonly comparable version.
        static readonly Regex aposRegex = new Regex(@"[ʼ‘’`]");
        // Regex to allow us to strip leading dashes from a per-line vote.
        static readonly Regex leadHyphenRegex = new Regex(@"^[-\s]+");
        // Regex for separating out the task from the other portions of a vote line.
        static readonly Regex taskRegex = new Regex(@"^(?<pre>.*?\[[xX+✓✔1-9]\])\s*(\[\s*(?!url=|color=|b\]|i\]|u\])(?<task>[^]]*?)\s*\])?\s*(?<remainder>.+)", RegexOptions.Singleline);
        // Potential reference to another user's plan.
        static readonly Regex referenceNameRegex = new Regex(@"^(?<label>(base\s*)?plan(:|\s)+)?(?<reference>.+)", RegexOptions.IgnoreCase);
        // Potential reference to another user's plan.
        static readonly Regex linkedReferenceRegex = new Regex(@"\[url=[^]]+\](.+)\[/url\]", RegexOptions.IgnoreCase);
        // Regex for extracting parts of the simplified condensed rank votes.
        static readonly Regex condensedVoteRegex = new Regex(@"^\[(?<task>[^]]*)\]\s*(?<content>.+)");




        /// <summary>
        /// Convert problematic characters to normalized versions so that comparisons can work.
        /// </summary>
        /// <param name="line">The vote line to normalize.</param>
        /// <returns>Returns the vote with punctuation normalized.</returns>
        public static string NormalizeVote(string line)
        {
            string normal = line;
            normal = quoteRegex.Replace(normal, "\"");
            normal = aposRegex.Replace(normal, "'");

            return normal;
        }

        /// <summary>
        /// Removes all BBCode from the vote line, for various comparison and analysis uses.
        /// </summary>
        /// <param name="line">The vote line to clean up.</param>
        /// <returns>Returns a normalized vote line with BBCode removed.</returns>
        public static string CleanVote(string line)
        {
            string cleaned = NormalizeVote(line);
            // Need to trim the result because removing markup may reveal new whitespace.
            cleaned = markupRegex.Replace(cleaned, "").Trim();

            return cleaned;
        }

        /// <summary>
        /// Collapse a vote to a minimized form, for comparison on keys.
        /// All BBCode markup is removed, along with all spaces and periods,
        /// and leading dashes when partitioning by line.  Smart quotes and
        /// apostrophes are converted to basic versions.  The text is then
        /// lowercased.
        /// </summary>
        /// <param name="voteLine">Original vote line to minimize.</param>
        /// <param name="quest">The quest being tallied.</param>
        /// <returns>Returns a minimized version of the vote string.</returns>
<<<<<<< HEAD
        public static string MinimizeVote(string voteLine, PartitionMode partitionMode)
        {
            string cleaned = CleanVote(voteLine);
            cleaned = collapseRegex.Replace(cleaned, "");
            cleaned = quoteRegex.Replace(cleaned, "\"");
            cleaned = aposRegex.Replace(cleaned, "'");
            cleaned = cleaned.ToLower();
            if (partitionMode == PartitionMode.ByLine)
                cleaned = leadHyphenRegex.Replace(cleaned, "");
=======
        public static string MinimizeVote(string voteLine)
        {
            string minimized = CleanVote(voteLine);
            minimized = collapseRegex.Replace(minimized, "");
            minimized = minimized.ToLower();
            minimized = leadHyphenRegex.Replace(minimized, "");
>>>>>>> 2a156830

            return minimized;
        }
        
        /// <summary>
        /// Get the requested element out of the cleaned version of the vote line.
        /// </summary>
        /// <param name="line">The vote line in question.</param>
        /// <param name="element">The element (regex name) to extract.</param>
        /// <returns>Returns the requested element of the vote line, or an empty string if not found.</returns>
        private static string GetVoteElement(string line, string element)
        {
            string cleanLine = CleanVote(line);
            Match m = voteLineRegex.Match(cleanLine);
            if (m.Success)
            {
                return m.Groups[element]?.Value.Trim() ?? "";
            }

            return string.Empty;
        }

        /// <summary>
        /// Get the requested element out of the cleaned version of the condensed vote line.
        /// </summary>
        /// <param name="line">The condensed vote line in question.</param>
        /// <param name="element">The element (regex name) to extract.</param>
        /// <returns>Returns the requested element of the vote line, or an empty string if not found.</returns>
        private static string GetCondensedVoteElement(string line, string element)
        {
            string cleanLine = CleanVote(line);
            Match m = condensedVoteRegex.Match(cleanLine);
            if (m.Success)
            {
                return m.Groups[element]?.Value.Trim() ?? "";
            }

            return string.Empty;
        }

        /// <summary>
        /// Get the prefix of the vote line.
        /// </summary>
        /// <param name="line">The vote line being examined.</param>
        /// <returns>Returns the prefix of the vote line.</returns>
        public static string GetVotePrefix(string line) => GetVoteElement(line, VoteComponents.Prefix);

        /// <summary>
        /// Get the marker of the vote line.
        /// </summary>
        /// <param name="line">The vote line being examined.</param>
        /// <returns>Returns the marker of the vote line.</returns>
        public static string GetVoteMarker(string line) => GetVoteElement(line, VoteComponents.Marker);

        /// <summary>
        /// Get the (optional) task name from the provided vote line.
        /// If the vote type is specified to be Rank, use the regex that expects the condensed vote format.
        /// </summary>
        /// <param name="line">The vote line being examined.</param>
        /// <param name="voteType">Optional vote type.</param>
        /// <returns>Returns the name of the task, if found, or an empty string.</returns>
        public static string GetVoteTask(string line, VoteType voteType = VoteType.Vote)
        {
            if (voteType == VoteType.Rank)
            {
                return GetCondensedVoteElement(line, VoteComponents.Task);
            }

            return GetVoteElement(line, VoteComponents.Task);
        }

        /// <summary>
        /// Get the content of the vote line.
        /// An alternative function to get the content out of a vote that will attempt to
        /// use the condensed vote regex for rank votes.  If the vote type is not a ranked
        /// vote, it uses the default method.
        /// </summary>
        /// <param name="line">The vote text.</param>
        /// <param name="voteType">The type of vote.</param>
        /// <returns>Returns the content of this vote.</returns>
        public static string GetVoteContent(string line, VoteType voteType = VoteType.Vote)
        {
            if (voteType == VoteType.Rank)
            {
                return GetCondensedVoteElement(line, VoteComponents.Content);
            }

            return GetVoteElement(line, VoteComponents.Content);
        }

        /// <summary>
        /// Function to get all of the individual components of the vote line at once, including
        /// embedded BBCode (applied only to the content).
        /// </summary>
        /// <param name="line">The vote line to analyze.</param>
        /// <param name="prefix">The prefix (if any) for the vote line.</param>
        /// <param name="marker">The marker for the vote line.</param>
        /// <param name="task">The task (if any) for the vote line.</param>
        /// <param name="content">The content of the vote line.</param>
        public static void GetVoteComponents(string line, out string prefix, out string marker, out string task, out string content)
        {
            line = NormalizeVote(line);

            Match mms = getPartsRegex.Match(line);
            if (mms.Success)
            {
                prefix = mms.Groups["prefix"].Value;
                marker = mms.Groups["marker"].Value;
                task = mms.Groups["task"].Value;
                content = $"{mms.Groups["m1"].Value}{mms.Groups["m2"].Value}{mms.Groups["m3"].Value}{mms.Groups["m4"].Value}{mms.Groups["m5"].Value}{mms.Groups["m6"].Value}{mms.Groups["m7"].Value}{mms.Groups["content"].Value}";
                return;
            }

            Match m1 = getPrefixRegex.Match(line);
            if (m1.Success)
            {
                prefix = m1.Groups["prefix"].Value;

                string no_prefix = $"{m1.Groups["m1"].Value}{m1.Groups["remainder"].Value.Trim()}";

                Match m2 = getMarkerRegex.Match(no_prefix);

                if (m2.Success)
                {
                    marker = m2.Groups["marker"].Value;

                    string no_marker = $"{m2.Groups["m1"].Value}{m2.Groups["m2"].Value}{m2.Groups["m3"].Value}{m2.Groups["remainder"].Value.Trim()}";

                    Match m3 = getTaskRegex.Match(no_marker);

                    if (m3.Success)
                    {
                        task = m3.Groups["task"].Value;

                        string no_task = $"{m3.Groups["m1"].Value}{m3.Groups["m2"].Value}{m3.Groups["m3"].Value}{m3.Groups["remainder"].Value.Trim()}";

                        content = no_task;

                        return;
                    }
                }
            }

            throw new InvalidOperationException("Unable to parse vote line.");
        }



        /// <summary>
        /// Function to condense a rank vote to just the task and content of the original vote, for
        /// use in vote merging without needing to see all of the individual ranked votes.
        /// </summary>
        /// <param name="rankVote">The rank vote text.</param>
        /// <returns>Returns the vote condensed to just the [] task plus
        /// the vote content.  If there is no task, the [] is empty.</returns>
        public static string CondenseVote(string rankVote)
        {
            string task = GetVoteTask(rankVote);
            string content = GetVoteContent(rankVote);

            return $"[{task}] {content}";
        }

        /// <summary>
        /// Get whether the vote line is a ranked vote line (ie: marker uses digits 1-9).
        /// </summary>
        /// <param name="voteLine">The vote line being examined.</param>
        /// <returns>Returns true if the vote marker is a digit, false if not.</returns>
        public static bool IsRankedVote(string voteLine)
        {
            string marker = GetVoteMarker(voteLine);

            if (marker == string.Empty)
                return false;

            return char.IsDigit(marker, 0);
        }

        /// <summary>
        /// Get the potential names of vote plans from the contents of a vote line.
        /// It takes the original, the original plus the plan marker, the original
        /// with any trailing period stripped off, and that version plus the plan
        /// marker character. The last two are optional, depending on any trailing
        /// period.
        /// </summary>
        /// <param name="voteLine">The vote line being examined.</param>
        /// <returns>Returns possible plan names from the vote line.</returns>
        public static List<string> GetVoteReferenceNames(string voteLine)
        {
            string contents = GetVoteContent(voteLine);
            List<string> results = new List<string>();

            Match m1 = linkedReferenceRegex.Match(contents);
            if (m1.Success)
            {
                // (1: pre)(2: [url=stuff] @?(3: inside) [/url])(4: post)
                string pattern = @"(.*?)(\[url=[^]]+\]@?(.+?)\[/url\])(.*)";
                string replacement = "$1$3$4";
                contents = Regex.Replace(contents, pattern, replacement);
            }

            Match m2 = referenceNameRegex.Match(contents);
            if (m2.Success)
            {
                string name = m2.Groups["reference"].Value;

                // [x] Plan Kinematics => Kinematics
                // [x] Plan Boom. => Boom.
                results.Add(name);

                // [x] Plan Kinematics => ◈Kinematics
                // [x] Plan Boom. => ◈Boom.
                results.Add($"{Utility.Text.PlanNameMarker}{name}");

                // [x] Plan Kinematics. => Kinematics
                // [x] Plan Boom. => Boom
                // [x] Plan Kinematics. => ◈Kinematics
                // [x] Plan Boom. => ◈Boom
                if (name.EndsWith("."))
                {
                    name = name.Substring(0, name.Length - 1);

                    results.Add(name);
                    results.Add($"{Utility.Text.PlanNameMarker}{name}");
                }
            }

            return results;
        }


        #region Creating and modifying votes
        /// <summary>
        /// Create a vote line composed of the provided components.
        /// </summary>
        /// <param name="prefix">The prefix for the line.</param>
        /// <param name="marker">The marker for the line.</param>
        /// <param name="task">The task the line should be grouped with.</param>
        /// <param name="content">The contents of the vote.</param>
        /// <returns>Returns a complete vote line.</returns>
        public static string CreateVoteLine(string prefix, string marker, string task, string content)
        {
            if (prefix == null)
                prefix = "";

            if (marker == null || marker == string.Empty)
                marker = "X";

            if (task == null)
                task = "";

            if (content == null || content == string.Empty)
                throw new ArgumentNullException(nameof(content));

            string line;

            if (task == string.Empty)
                line = $"{prefix}[{marker}] {content}";
            else
                line = $"{prefix}[{marker}][{task}] {content}";

            return line;
        }

        /// <summary>
        /// Create a vote line composed of the provided components.
        /// Parameters should be null for values that won't change.
        /// </summary>
        /// <param name="prefix">The prefix for the line.</param>
        /// <param name="marker">The marker for the line.</param>
        /// <param name="task">The task the line should be grouped with.</param>
        /// <param name="content">The contents of the vote.</param>
        /// <returns>Returns a complete vote line.</returns>
        public static string ModifyVoteLine(string voteLine, string prefix = null, string marker = null, string task = null, string content = null)
        {
            if (voteLine == null || voteLine == string.Empty)
                throw new ArgumentNullException(nameof(voteLine));

            // If all parameters are null, the vote line doesn't change.
            if (prefix == null && marker == null && task == null && content == null)
                return voteLine;

            string votePrefix;
            string voteMarker;
            string voteTask;
            string voteContent;

            // Use the original vote line value for any parameter that is null.
            GetVoteComponents(voteLine, out votePrefix, out voteMarker, out voteTask, out voteContent);

            prefix = prefix ?? votePrefix;
            marker = marker ?? voteMarker;
            task = task ?? voteTask;
            content = content ?? voteContent;

            string modifiedLine;

            if (task == string.Empty)
                modifiedLine = $"{prefix}[{marker}] {content}";
            else
                modifiedLine = $"{prefix}[{marker}][{task}] {content}";

            return modifiedLine;
        }

        /// <summary>
        /// Replace the task in a vote line without modifying any BBCode markup.
        /// </summary>
        /// <param name="voteLine">The original vote line.</param>
        /// <param name="newTask">The new task to apply.
        /// Null or an empty string removes any existing task.</param>
        /// <param name="voteType">The type of vote being modified.</param>
        /// <returns>Returns the vote line with the task replaced, or the original
        /// string if the original line couldn't be matched by the regex.</returns>
        public static string ReplaceTask(string voteLine, string newTask, VoteType voteType = VoteType.Vote)
        {
            if (voteType == VoteType.Rank)
            {
                Match mc = condensedVoteRegex.Match(voteLine);

                if (mc.Success)
                {
                    return $"[{newTask ?? ""}] {mc.Groups[VoteComponents.Content].Value}";
                }
            }

            Match m = taskRegex.Match(voteLine);
            if (m.Success)
            {
                StringBuilder sb = new StringBuilder();

                sb.Append(m.Groups["pre"].Value);

                if (newTask != null && newTask != string.Empty)
                {
                    sb.Append($"[{newTask}]");
                }

                sb.Append(" ");

                sb.Append(m.Groups["remainder"].Value);

                return sb.ToString();
            }

            return voteLine;
        }
        #endregion

    }
}
<|MERGE_RESOLUTION|>--- conflicted
+++ resolved
@@ -1,457 +1,445 @@
-﻿using System;
-using System.Text;
-using System.Collections.Generic;
-using System.Text.RegularExpressions;
-
-namespace NetTally
-{
-    public static class VoteString
-    {
-        private static class VoteComponents
-        {
-            public static string Prefix { get; } = "prefix";
-            public static string Marker { get; } = "marker";
-            public static string Task { get; } = "task";
-            public static string Content { get; } = "content";
-        }
-
-
-        static string markup = @"(\[/?[ibu]\]|\[color[^]]*\]|\[/color\])*";
-        static string markups = $@"({markup}\s*)*";
-        static readonly Regex getPrefixRegex = new Regex($@"^(?<m1>({markup}\s*)*)(?<prefix>-*)\s*(?={markup}\[\s*{markup}\s*[xX+✓✔1-9])(?<remainder>.*)");
-        static readonly Regex getMarkerRegex = new Regex($@"^\s*(?<m1>({markup}\s*)*)(\[\s*(?<m2>({markup}\s*)*)(?<marker>[xX+✓✔1-9])\s*(?<m3>({markup}\s*)*)\])(?<remainder>.*)");
-        static readonly Regex getTaskRegex = new Regex($@"^\s*(?<m1>({markup}\s*)*)\s*(\[\s*(?<m2>({markup}\s*)*)(?!url=)(?<task>[^\[\]]+)\s*(?<m3>({markup}\s*)*)\])?\s*(?<remainder>.*)");
-
-        static readonly Regex getPartsRegex = new Regex($@"^(?<m1>{markups})(?<prefix>-*)(?<m2>{markups})\[\s*(?<m3>{markups})\s*(?<marker>[xX+✓✔1-9])\s*(?<m4>{markups})\s*\]\s*(?<m5>{markups})\s*(\[\s*(?<m6>{markups})\s*(?!url=)(?<task>[^\[\]]+)\s*(?<m7>{markups})\s*\])?\s*(?<content>.*)");
-
-        // Regex to get the different parts of the vote. Content includes only the first line of the vote.
-        static readonly Regex voteLineRegex = new Regex(@"^(?<prefix>-*)\s*\[\s*(?<marker>[xX+✓✔1-9])\s*\]\s*(\[\s*(?!url=)(?<task>[^]]*?)\s*\])?\s*(?<content>.*)");
-        // Regex to match any markup that we'll want to remove during comparisons.
-        static readonly Regex markupRegex = new Regex(@"\[/?[ibu]\]|\[color[^]]*\]|\[/color\]");
-        // Regex to allow us to collapse a vote to a commonly comparable version.
-        static readonly Regex collapseRegex = new Regex(@"\s|\.");
-        // Regex to allow us to convert a vote's smart quote marks to a commonly comparable version.
-        static readonly Regex quoteRegex = new Regex(@"[“”]");
-        // Regex to allow us to convert a vote's apostrophe variations to a commonly comparable version.
-        static readonly Regex aposRegex = new Regex(@"[ʼ‘’`]");
-        // Regex to allow us to strip leading dashes from a per-line vote.
-        static readonly Regex leadHyphenRegex = new Regex(@"^[-\s]+");
-        // Regex for separating out the task from the other portions of a vote line.
-        static readonly Regex taskRegex = new Regex(@"^(?<pre>.*?\[[xX+✓✔1-9]\])\s*(\[\s*(?!url=|color=|b\]|i\]|u\])(?<task>[^]]*?)\s*\])?\s*(?<remainder>.+)", RegexOptions.Singleline);
-        // Potential reference to another user's plan.
-        static readonly Regex referenceNameRegex = new Regex(@"^(?<label>(base\s*)?plan(:|\s)+)?(?<reference>.+)", RegexOptions.IgnoreCase);
-        // Potential reference to another user's plan.
-        static readonly Regex linkedReferenceRegex = new Regex(@"\[url=[^]]+\](.+)\[/url\]", RegexOptions.IgnoreCase);
-        // Regex for extracting parts of the simplified condensed rank votes.
-        static readonly Regex condensedVoteRegex = new Regex(@"^\[(?<task>[^]]*)\]\s*(?<content>.+)");
-
-
-
-
-        /// <summary>
-        /// Convert problematic characters to normalized versions so that comparisons can work.
-        /// </summary>
-        /// <param name="line">The vote line to normalize.</param>
-        /// <returns>Returns the vote with punctuation normalized.</returns>
-        public static string NormalizeVote(string line)
-        {
-            string normal = line;
-            normal = quoteRegex.Replace(normal, "\"");
-            normal = aposRegex.Replace(normal, "'");
-
-            return normal;
-        }
-
-        /// <summary>
-        /// Removes all BBCode from the vote line, for various comparison and analysis uses.
-        /// </summary>
-        /// <param name="line">The vote line to clean up.</param>
-        /// <returns>Returns a normalized vote line with BBCode removed.</returns>
-        public static string CleanVote(string line)
-        {
-            string cleaned = NormalizeVote(line);
-            // Need to trim the result because removing markup may reveal new whitespace.
-            cleaned = markupRegex.Replace(cleaned, "").Trim();
-
-            return cleaned;
-        }
-
-        /// <summary>
-        /// Collapse a vote to a minimized form, for comparison on keys.
-        /// All BBCode markup is removed, along with all spaces and periods,
-        /// and leading dashes when partitioning by line.  Smart quotes and
-        /// apostrophes are converted to basic versions.  The text is then
-        /// lowercased.
-        /// </summary>
-        /// <param name="voteLine">Original vote line to minimize.</param>
-        /// <param name="quest">The quest being tallied.</param>
-        /// <returns>Returns a minimized version of the vote string.</returns>
-<<<<<<< HEAD
-        public static string MinimizeVote(string voteLine, PartitionMode partitionMode)
-        {
-            string cleaned = CleanVote(voteLine);
-            cleaned = collapseRegex.Replace(cleaned, "");
-            cleaned = quoteRegex.Replace(cleaned, "\"");
-            cleaned = aposRegex.Replace(cleaned, "'");
-            cleaned = cleaned.ToLower();
-            if (partitionMode == PartitionMode.ByLine)
-                cleaned = leadHyphenRegex.Replace(cleaned, "");
-=======
-        public static string MinimizeVote(string voteLine)
-        {
-            string minimized = CleanVote(voteLine);
-            minimized = collapseRegex.Replace(minimized, "");
-            minimized = minimized.ToLower();
-            minimized = leadHyphenRegex.Replace(minimized, "");
->>>>>>> 2a156830
-
-            return minimized;
-        }
-        
-        /// <summary>
-        /// Get the requested element out of the cleaned version of the vote line.
-        /// </summary>
-        /// <param name="line">The vote line in question.</param>
-        /// <param name="element">The element (regex name) to extract.</param>
-        /// <returns>Returns the requested element of the vote line, or an empty string if not found.</returns>
-        private static string GetVoteElement(string line, string element)
-        {
-            string cleanLine = CleanVote(line);
-            Match m = voteLineRegex.Match(cleanLine);
-            if (m.Success)
-            {
-                return m.Groups[element]?.Value.Trim() ?? "";
-            }
-
-            return string.Empty;
-        }
-
-        /// <summary>
-        /// Get the requested element out of the cleaned version of the condensed vote line.
-        /// </summary>
-        /// <param name="line">The condensed vote line in question.</param>
-        /// <param name="element">The element (regex name) to extract.</param>
-        /// <returns>Returns the requested element of the vote line, or an empty string if not found.</returns>
-        private static string GetCondensedVoteElement(string line, string element)
-        {
-            string cleanLine = CleanVote(line);
-            Match m = condensedVoteRegex.Match(cleanLine);
-            if (m.Success)
-            {
-                return m.Groups[element]?.Value.Trim() ?? "";
-            }
-
-            return string.Empty;
-        }
-
-        /// <summary>
-        /// Get the prefix of the vote line.
-        /// </summary>
-        /// <param name="line">The vote line being examined.</param>
-        /// <returns>Returns the prefix of the vote line.</returns>
-        public static string GetVotePrefix(string line) => GetVoteElement(line, VoteComponents.Prefix);
-
-        /// <summary>
-        /// Get the marker of the vote line.
-        /// </summary>
-        /// <param name="line">The vote line being examined.</param>
-        /// <returns>Returns the marker of the vote line.</returns>
-        public static string GetVoteMarker(string line) => GetVoteElement(line, VoteComponents.Marker);
-
-        /// <summary>
-        /// Get the (optional) task name from the provided vote line.
-        /// If the vote type is specified to be Rank, use the regex that expects the condensed vote format.
-        /// </summary>
-        /// <param name="line">The vote line being examined.</param>
-        /// <param name="voteType">Optional vote type.</param>
-        /// <returns>Returns the name of the task, if found, or an empty string.</returns>
-        public static string GetVoteTask(string line, VoteType voteType = VoteType.Vote)
-        {
-            if (voteType == VoteType.Rank)
-            {
-                return GetCondensedVoteElement(line, VoteComponents.Task);
-            }
-
-            return GetVoteElement(line, VoteComponents.Task);
-        }
-
-        /// <summary>
-        /// Get the content of the vote line.
-        /// An alternative function to get the content out of a vote that will attempt to
-        /// use the condensed vote regex for rank votes.  If the vote type is not a ranked
-        /// vote, it uses the default method.
-        /// </summary>
-        /// <param name="line">The vote text.</param>
-        /// <param name="voteType">The type of vote.</param>
-        /// <returns>Returns the content of this vote.</returns>
-        public static string GetVoteContent(string line, VoteType voteType = VoteType.Vote)
-        {
-            if (voteType == VoteType.Rank)
-            {
-                return GetCondensedVoteElement(line, VoteComponents.Content);
-            }
-
-            return GetVoteElement(line, VoteComponents.Content);
-        }
-
-        /// <summary>
-        /// Function to get all of the individual components of the vote line at once, including
-        /// embedded BBCode (applied only to the content).
-        /// </summary>
-        /// <param name="line">The vote line to analyze.</param>
-        /// <param name="prefix">The prefix (if any) for the vote line.</param>
-        /// <param name="marker">The marker for the vote line.</param>
-        /// <param name="task">The task (if any) for the vote line.</param>
-        /// <param name="content">The content of the vote line.</param>
-        public static void GetVoteComponents(string line, out string prefix, out string marker, out string task, out string content)
-        {
-            line = NormalizeVote(line);
-
-            Match mms = getPartsRegex.Match(line);
-            if (mms.Success)
-            {
-                prefix = mms.Groups["prefix"].Value;
-                marker = mms.Groups["marker"].Value;
-                task = mms.Groups["task"].Value;
-                content = $"{mms.Groups["m1"].Value}{mms.Groups["m2"].Value}{mms.Groups["m3"].Value}{mms.Groups["m4"].Value}{mms.Groups["m5"].Value}{mms.Groups["m6"].Value}{mms.Groups["m7"].Value}{mms.Groups["content"].Value}";
-                return;
-            }
-
-            Match m1 = getPrefixRegex.Match(line);
-            if (m1.Success)
-            {
-                prefix = m1.Groups["prefix"].Value;
-
-                string no_prefix = $"{m1.Groups["m1"].Value}{m1.Groups["remainder"].Value.Trim()}";
-
-                Match m2 = getMarkerRegex.Match(no_prefix);
-
-                if (m2.Success)
-                {
-                    marker = m2.Groups["marker"].Value;
-
-                    string no_marker = $"{m2.Groups["m1"].Value}{m2.Groups["m2"].Value}{m2.Groups["m3"].Value}{m2.Groups["remainder"].Value.Trim()}";
-
-                    Match m3 = getTaskRegex.Match(no_marker);
-
-                    if (m3.Success)
-                    {
-                        task = m3.Groups["task"].Value;
-
-                        string no_task = $"{m3.Groups["m1"].Value}{m3.Groups["m2"].Value}{m3.Groups["m3"].Value}{m3.Groups["remainder"].Value.Trim()}";
-
-                        content = no_task;
-
-                        return;
-                    }
-                }
-            }
-
-            throw new InvalidOperationException("Unable to parse vote line.");
-        }
-
-
-
-        /// <summary>
-        /// Function to condense a rank vote to just the task and content of the original vote, for
-        /// use in vote merging without needing to see all of the individual ranked votes.
-        /// </summary>
-        /// <param name="rankVote">The rank vote text.</param>
-        /// <returns>Returns the vote condensed to just the [] task plus
-        /// the vote content.  If there is no task, the [] is empty.</returns>
-        public static string CondenseVote(string rankVote)
-        {
-            string task = GetVoteTask(rankVote);
-            string content = GetVoteContent(rankVote);
-
-            return $"[{task}] {content}";
-        }
-
-        /// <summary>
-        /// Get whether the vote line is a ranked vote line (ie: marker uses digits 1-9).
-        /// </summary>
-        /// <param name="voteLine">The vote line being examined.</param>
-        /// <returns>Returns true if the vote marker is a digit, false if not.</returns>
-        public static bool IsRankedVote(string voteLine)
-        {
-            string marker = GetVoteMarker(voteLine);
-
-            if (marker == string.Empty)
-                return false;
-
-            return char.IsDigit(marker, 0);
-        }
-
-        /// <summary>
-        /// Get the potential names of vote plans from the contents of a vote line.
-        /// It takes the original, the original plus the plan marker, the original
-        /// with any trailing period stripped off, and that version plus the plan
-        /// marker character. The last two are optional, depending on any trailing
-        /// period.
-        /// </summary>
-        /// <param name="voteLine">The vote line being examined.</param>
-        /// <returns>Returns possible plan names from the vote line.</returns>
-        public static List<string> GetVoteReferenceNames(string voteLine)
-        {
-            string contents = GetVoteContent(voteLine);
-            List<string> results = new List<string>();
-
-            Match m1 = linkedReferenceRegex.Match(contents);
-            if (m1.Success)
-            {
-                // (1: pre)(2: [url=stuff] @?(3: inside) [/url])(4: post)
-                string pattern = @"(.*?)(\[url=[^]]+\]@?(.+?)\[/url\])(.*)";
-                string replacement = "$1$3$4";
-                contents = Regex.Replace(contents, pattern, replacement);
-            }
-
-            Match m2 = referenceNameRegex.Match(contents);
-            if (m2.Success)
-            {
-                string name = m2.Groups["reference"].Value;
-
-                // [x] Plan Kinematics => Kinematics
-                // [x] Plan Boom. => Boom.
-                results.Add(name);
-
-                // [x] Plan Kinematics => ◈Kinematics
-                // [x] Plan Boom. => ◈Boom.
-                results.Add($"{Utility.Text.PlanNameMarker}{name}");
-
-                // [x] Plan Kinematics. => Kinematics
-                // [x] Plan Boom. => Boom
-                // [x] Plan Kinematics. => ◈Kinematics
-                // [x] Plan Boom. => ◈Boom
-                if (name.EndsWith("."))
-                {
-                    name = name.Substring(0, name.Length - 1);
-
-                    results.Add(name);
-                    results.Add($"{Utility.Text.PlanNameMarker}{name}");
-                }
-            }
-
-            return results;
-        }
-
-
-        #region Creating and modifying votes
-        /// <summary>
-        /// Create a vote line composed of the provided components.
-        /// </summary>
-        /// <param name="prefix">The prefix for the line.</param>
-        /// <param name="marker">The marker for the line.</param>
-        /// <param name="task">The task the line should be grouped with.</param>
-        /// <param name="content">The contents of the vote.</param>
-        /// <returns>Returns a complete vote line.</returns>
-        public static string CreateVoteLine(string prefix, string marker, string task, string content)
-        {
-            if (prefix == null)
-                prefix = "";
-
-            if (marker == null || marker == string.Empty)
-                marker = "X";
-
-            if (task == null)
-                task = "";
-
-            if (content == null || content == string.Empty)
-                throw new ArgumentNullException(nameof(content));
-
-            string line;
-
-            if (task == string.Empty)
-                line = $"{prefix}[{marker}] {content}";
-            else
-                line = $"{prefix}[{marker}][{task}] {content}";
-
-            return line;
-        }
-
-        /// <summary>
-        /// Create a vote line composed of the provided components.
-        /// Parameters should be null for values that won't change.
-        /// </summary>
-        /// <param name="prefix">The prefix for the line.</param>
-        /// <param name="marker">The marker for the line.</param>
-        /// <param name="task">The task the line should be grouped with.</param>
-        /// <param name="content">The contents of the vote.</param>
-        /// <returns>Returns a complete vote line.</returns>
-        public static string ModifyVoteLine(string voteLine, string prefix = null, string marker = null, string task = null, string content = null)
-        {
-            if (voteLine == null || voteLine == string.Empty)
-                throw new ArgumentNullException(nameof(voteLine));
-
-            // If all parameters are null, the vote line doesn't change.
-            if (prefix == null && marker == null && task == null && content == null)
-                return voteLine;
-
-            string votePrefix;
-            string voteMarker;
-            string voteTask;
-            string voteContent;
-
-            // Use the original vote line value for any parameter that is null.
-            GetVoteComponents(voteLine, out votePrefix, out voteMarker, out voteTask, out voteContent);
-
-            prefix = prefix ?? votePrefix;
-            marker = marker ?? voteMarker;
-            task = task ?? voteTask;
-            content = content ?? voteContent;
-
-            string modifiedLine;
-
-            if (task == string.Empty)
-                modifiedLine = $"{prefix}[{marker}] {content}";
-            else
-                modifiedLine = $"{prefix}[{marker}][{task}] {content}";
-
-            return modifiedLine;
-        }
-
-        /// <summary>
-        /// Replace the task in a vote line without modifying any BBCode markup.
-        /// </summary>
-        /// <param name="voteLine">The original vote line.</param>
-        /// <param name="newTask">The new task to apply.
-        /// Null or an empty string removes any existing task.</param>
-        /// <param name="voteType">The type of vote being modified.</param>
-        /// <returns>Returns the vote line with the task replaced, or the original
-        /// string if the original line couldn't be matched by the regex.</returns>
-        public static string ReplaceTask(string voteLine, string newTask, VoteType voteType = VoteType.Vote)
-        {
-            if (voteType == VoteType.Rank)
-            {
-                Match mc = condensedVoteRegex.Match(voteLine);
-
-                if (mc.Success)
-                {
-                    return $"[{newTask ?? ""}] {mc.Groups[VoteComponents.Content].Value}";
-                }
-            }
-
-            Match m = taskRegex.Match(voteLine);
-            if (m.Success)
-            {
-                StringBuilder sb = new StringBuilder();
-
-                sb.Append(m.Groups["pre"].Value);
-
-                if (newTask != null && newTask != string.Empty)
-                {
-                    sb.Append($"[{newTask}]");
-                }
-
-                sb.Append(" ");
-
-                sb.Append(m.Groups["remainder"].Value);
-
-                return sb.ToString();
-            }
-
-            return voteLine;
-        }
-        #endregion
-
-    }
-}
+﻿using System;
+using System.Text;
+using System.Collections.Generic;
+using System.Text.RegularExpressions;
+
+namespace NetTally
+{
+    public static class VoteString
+    {
+        private static class VoteComponents
+        {
+            public static string Prefix { get; } = "prefix";
+            public static string Marker { get; } = "marker";
+            public static string Task { get; } = "task";
+            public static string Content { get; } = "content";
+        }
+
+
+        static string markup = @"(\[/?[ibu]\]|\[color[^]]*\]|\[/color\])*";
+        static string markups = $@"({markup}\s*)*";
+        static readonly Regex getPrefixRegex = new Regex($@"^(?<m1>({markup}\s*)*)(?<prefix>-*)\s*(?={markup}\[\s*{markup}\s*[xX+✓✔1-9])(?<remainder>.*)");
+        static readonly Regex getMarkerRegex = new Regex($@"^\s*(?<m1>({markup}\s*)*)(\[\s*(?<m2>({markup}\s*)*)(?<marker>[xX+✓✔1-9])\s*(?<m3>({markup}\s*)*)\])(?<remainder>.*)");
+        static readonly Regex getTaskRegex = new Regex($@"^\s*(?<m1>({markup}\s*)*)\s*(\[\s*(?<m2>({markup}\s*)*)(?!url=)(?<task>[^\[\]]+)\s*(?<m3>({markup}\s*)*)\])?\s*(?<remainder>.*)");
+
+        static readonly Regex getPartsRegex = new Regex($@"^(?<m1>{markups})(?<prefix>-*)(?<m2>{markups})\[\s*(?<m3>{markups})\s*(?<marker>[xX+✓✔1-9])\s*(?<m4>{markups})\s*\]\s*(?<m5>{markups})\s*(\[\s*(?<m6>{markups})\s*(?!url=)(?<task>[^\[\]]+)\s*(?<m7>{markups})\s*\])?\s*(?<content>.*)");
+
+        // Regex to get the different parts of the vote. Content includes only the first line of the vote.
+        static readonly Regex voteLineRegex = new Regex(@"^(?<prefix>-*)\s*\[\s*(?<marker>[xX+✓✔1-9])\s*\]\s*(\[\s*(?!url=)(?<task>[^]]*?)\s*\])?\s*(?<content>.*)");
+        // Regex to match any markup that we'll want to remove during comparisons.
+        static readonly Regex markupRegex = new Regex(@"\[/?[ibu]\]|\[color[^]]*\]|\[/color\]");
+        // Regex to allow us to collapse a vote to a commonly comparable version.
+        static readonly Regex collapseRegex = new Regex(@"\s|\.");
+        // Regex to allow us to convert a vote's smart quote marks to a commonly comparable version.
+        static readonly Regex quoteRegex = new Regex(@"[“”]");
+        // Regex to allow us to convert a vote's apostrophe variations to a commonly comparable version.
+        static readonly Regex aposRegex = new Regex(@"[ʼ‘’`]");
+        // Regex to allow us to strip leading dashes from a per-line vote.
+        static readonly Regex leadHyphenRegex = new Regex(@"^[-\s]+");
+        // Regex for separating out the task from the other portions of a vote line.
+        static readonly Regex taskRegex = new Regex(@"^(?<pre>.*?\[[xX+✓✔1-9]\])\s*(\[\s*(?!url=|color=|b\]|i\]|u\])(?<task>[^]]*?)\s*\])?\s*(?<remainder>.+)", RegexOptions.Singleline);
+        // Potential reference to another user's plan.
+        static readonly Regex referenceNameRegex = new Regex(@"^(?<label>(base\s*)?plan(:|\s)+)?(?<reference>.+)", RegexOptions.IgnoreCase);
+        // Potential reference to another user's plan.
+        static readonly Regex linkedReferenceRegex = new Regex(@"\[url=[^]]+\](.+)\[/url\]", RegexOptions.IgnoreCase);
+        // Regex for extracting parts of the simplified condensed rank votes.
+        static readonly Regex condensedVoteRegex = new Regex(@"^\[(?<task>[^]]*)\]\s*(?<content>.+)");
+
+
+
+
+        /// <summary>
+        /// Convert problematic characters to normalized versions so that comparisons can work.
+        /// </summary>
+        /// <param name="line">The vote line to normalize.</param>
+        /// <returns>Returns the vote with punctuation normalized.</returns>
+        public static string NormalizeVote(string line)
+        {
+            string normal = line;
+            normal = quoteRegex.Replace(normal, "\"");
+            normal = aposRegex.Replace(normal, "'");
+
+            return normal;
+        }
+
+        /// <summary>
+        /// Removes all BBCode from the vote line, for various comparison and analysis uses.
+        /// </summary>
+        /// <param name="line">The vote line to clean up.</param>
+        /// <returns>Returns a normalized vote line with BBCode removed.</returns>
+        public static string CleanVote(string line)
+        {
+            string cleaned = NormalizeVote(line);
+            // Need to trim the result because removing markup may reveal new whitespace.
+            cleaned = markupRegex.Replace(cleaned, "").Trim();
+
+            return cleaned;
+        }
+
+        /// <summary>
+        /// Collapse a vote to a minimized form, for comparison on keys.
+        /// All BBCode markup is removed, along with all spaces and periods,
+        /// and leading dashes when partitioning by line.  Smart quotes and
+        /// apostrophes are converted to basic versions.  The text is then
+        /// lowercased.
+        /// </summary>
+        /// <param name="voteLine">Original vote line to minimize.</param>
+        /// <param name="quest">The quest being tallied.</param>
+        /// <returns>Returns a minimized version of the vote string.</returns>
+        public static string MinimizeVote(string voteLine)
+        {
+            string minimized = CleanVote(voteLine);
+            minimized = collapseRegex.Replace(minimized, "");
+            minimized = minimized.ToLower();
+            minimized = leadHyphenRegex.Replace(minimized, "");
+
+            return minimized;
+        }
+        
+        /// <summary>
+        /// Get the requested element out of the cleaned version of the vote line.
+        /// </summary>
+        /// <param name="line">The vote line in question.</param>
+        /// <param name="element">The element (regex name) to extract.</param>
+        /// <returns>Returns the requested element of the vote line, or an empty string if not found.</returns>
+        private static string GetVoteElement(string line, string element)
+        {
+            string cleanLine = CleanVote(line);
+            Match m = voteLineRegex.Match(cleanLine);
+            if (m.Success)
+            {
+                return m.Groups[element]?.Value.Trim() ?? "";
+            }
+
+            return string.Empty;
+        }
+
+        /// <summary>
+        /// Get the requested element out of the cleaned version of the condensed vote line.
+        /// </summary>
+        /// <param name="line">The condensed vote line in question.</param>
+        /// <param name="element">The element (regex name) to extract.</param>
+        /// <returns>Returns the requested element of the vote line, or an empty string if not found.</returns>
+        private static string GetCondensedVoteElement(string line, string element)
+        {
+            string cleanLine = CleanVote(line);
+            Match m = condensedVoteRegex.Match(cleanLine);
+            if (m.Success)
+            {
+                return m.Groups[element]?.Value.Trim() ?? "";
+            }
+
+            return string.Empty;
+        }
+
+        /// <summary>
+        /// Get the prefix of the vote line.
+        /// </summary>
+        /// <param name="line">The vote line being examined.</param>
+        /// <returns>Returns the prefix of the vote line.</returns>
+        public static string GetVotePrefix(string line) => GetVoteElement(line, VoteComponents.Prefix);
+
+        /// <summary>
+        /// Get the marker of the vote line.
+        /// </summary>
+        /// <param name="line">The vote line being examined.</param>
+        /// <returns>Returns the marker of the vote line.</returns>
+        public static string GetVoteMarker(string line) => GetVoteElement(line, VoteComponents.Marker);
+
+        /// <summary>
+        /// Get the (optional) task name from the provided vote line.
+        /// If the vote type is specified to be Rank, use the regex that expects the condensed vote format.
+        /// </summary>
+        /// <param name="line">The vote line being examined.</param>
+        /// <param name="voteType">Optional vote type.</param>
+        /// <returns>Returns the name of the task, if found, or an empty string.</returns>
+        public static string GetVoteTask(string line, VoteType voteType = VoteType.Vote)
+        {
+            if (voteType == VoteType.Rank)
+            {
+                return GetCondensedVoteElement(line, VoteComponents.Task);
+            }
+
+            return GetVoteElement(line, VoteComponents.Task);
+        }
+
+        /// <summary>
+        /// Get the content of the vote line.
+        /// An alternative function to get the content out of a vote that will attempt to
+        /// use the condensed vote regex for rank votes.  If the vote type is not a ranked
+        /// vote, it uses the default method.
+        /// </summary>
+        /// <param name="line">The vote text.</param>
+        /// <param name="voteType">The type of vote.</param>
+        /// <returns>Returns the content of this vote.</returns>
+        public static string GetVoteContent(string line, VoteType voteType = VoteType.Vote)
+        {
+            if (voteType == VoteType.Rank)
+            {
+                return GetCondensedVoteElement(line, VoteComponents.Content);
+            }
+
+            return GetVoteElement(line, VoteComponents.Content);
+        }
+
+        /// <summary>
+        /// Function to get all of the individual components of the vote line at once, including
+        /// embedded BBCode (applied only to the content).
+        /// </summary>
+        /// <param name="line">The vote line to analyze.</param>
+        /// <param name="prefix">The prefix (if any) for the vote line.</param>
+        /// <param name="marker">The marker for the vote line.</param>
+        /// <param name="task">The task (if any) for the vote line.</param>
+        /// <param name="content">The content of the vote line.</param>
+        public static void GetVoteComponents(string line, out string prefix, out string marker, out string task, out string content)
+        {
+            line = NormalizeVote(line);
+
+            Match mms = getPartsRegex.Match(line);
+            if (mms.Success)
+            {
+                prefix = mms.Groups["prefix"].Value;
+                marker = mms.Groups["marker"].Value;
+                task = mms.Groups["task"].Value;
+                content = $"{mms.Groups["m1"].Value}{mms.Groups["m2"].Value}{mms.Groups["m3"].Value}{mms.Groups["m4"].Value}{mms.Groups["m5"].Value}{mms.Groups["m6"].Value}{mms.Groups["m7"].Value}{mms.Groups["content"].Value}";
+                return;
+            }
+
+            Match m1 = getPrefixRegex.Match(line);
+            if (m1.Success)
+            {
+                prefix = m1.Groups["prefix"].Value;
+
+                string no_prefix = $"{m1.Groups["m1"].Value}{m1.Groups["remainder"].Value.Trim()}";
+
+                Match m2 = getMarkerRegex.Match(no_prefix);
+
+                if (m2.Success)
+                {
+                    marker = m2.Groups["marker"].Value;
+
+                    string no_marker = $"{m2.Groups["m1"].Value}{m2.Groups["m2"].Value}{m2.Groups["m3"].Value}{m2.Groups["remainder"].Value.Trim()}";
+
+                    Match m3 = getTaskRegex.Match(no_marker);
+
+                    if (m3.Success)
+                    {
+                        task = m3.Groups["task"].Value;
+
+                        string no_task = $"{m3.Groups["m1"].Value}{m3.Groups["m2"].Value}{m3.Groups["m3"].Value}{m3.Groups["remainder"].Value.Trim()}";
+
+                        content = no_task;
+
+                        return;
+                    }
+                }
+            }
+
+            throw new InvalidOperationException("Unable to parse vote line.");
+        }
+
+
+
+        /// <summary>
+        /// Function to condense a rank vote to just the task and content of the original vote, for
+        /// use in vote merging without needing to see all of the individual ranked votes.
+        /// </summary>
+        /// <param name="rankVote">The rank vote text.</param>
+        /// <returns>Returns the vote condensed to just the [] task plus
+        /// the vote content.  If there is no task, the [] is empty.</returns>
+        public static string CondenseVote(string rankVote)
+        {
+            string task = GetVoteTask(rankVote);
+            string content = GetVoteContent(rankVote);
+
+            return $"[{task}] {content}";
+        }
+
+        /// <summary>
+        /// Get whether the vote line is a ranked vote line (ie: marker uses digits 1-9).
+        /// </summary>
+        /// <param name="voteLine">The vote line being examined.</param>
+        /// <returns>Returns true if the vote marker is a digit, false if not.</returns>
+        public static bool IsRankedVote(string voteLine)
+        {
+            string marker = GetVoteMarker(voteLine);
+
+            if (marker == string.Empty)
+                return false;
+
+            return char.IsDigit(marker, 0);
+        }
+
+        /// <summary>
+        /// Get the potential names of vote plans from the contents of a vote line.
+        /// It takes the original, the original plus the plan marker, the original
+        /// with any trailing period stripped off, and that version plus the plan
+        /// marker character. The last two are optional, depending on any trailing
+        /// period.
+        /// </summary>
+        /// <param name="voteLine">The vote line being examined.</param>
+        /// <returns>Returns possible plan names from the vote line.</returns>
+        public static List<string> GetVoteReferenceNames(string voteLine)
+        {
+            string contents = GetVoteContent(voteLine);
+            List<string> results = new List<string>();
+
+            Match m1 = linkedReferenceRegex.Match(contents);
+            if (m1.Success)
+            {
+                // (1: pre)(2: [url=stuff] @?(3: inside) [/url])(4: post)
+                string pattern = @"(.*?)(\[url=[^]]+\]@?(.+?)\[/url\])(.*)";
+                string replacement = "$1$3$4";
+                contents = Regex.Replace(contents, pattern, replacement);
+            }
+
+            Match m2 = referenceNameRegex.Match(contents);
+            if (m2.Success)
+            {
+                string name = m2.Groups["reference"].Value;
+
+                // [x] Plan Kinematics => Kinematics
+                // [x] Plan Boom. => Boom.
+                results.Add(name);
+
+                // [x] Plan Kinematics => ◈Kinematics
+                // [x] Plan Boom. => ◈Boom.
+                results.Add($"{Utility.Text.PlanNameMarker}{name}");
+
+                // [x] Plan Kinematics. => Kinematics
+                // [x] Plan Boom. => Boom
+                // [x] Plan Kinematics. => ◈Kinematics
+                // [x] Plan Boom. => ◈Boom
+                if (name.EndsWith("."))
+                {
+                    name = name.Substring(0, name.Length - 1);
+
+                    results.Add(name);
+                    results.Add($"{Utility.Text.PlanNameMarker}{name}");
+                }
+            }
+
+            return results;
+        }
+
+
+        #region Creating and modifying votes
+        /// <summary>
+        /// Create a vote line composed of the provided components.
+        /// </summary>
+        /// <param name="prefix">The prefix for the line.</param>
+        /// <param name="marker">The marker for the line.</param>
+        /// <param name="task">The task the line should be grouped with.</param>
+        /// <param name="content">The contents of the vote.</param>
+        /// <returns>Returns a complete vote line.</returns>
+        public static string CreateVoteLine(string prefix, string marker, string task, string content)
+        {
+            if (prefix == null)
+                prefix = "";
+
+            if (marker == null || marker == string.Empty)
+                marker = "X";
+
+            if (task == null)
+                task = "";
+
+            if (content == null || content == string.Empty)
+                throw new ArgumentNullException(nameof(content));
+
+            string line;
+
+            if (task == string.Empty)
+                line = $"{prefix}[{marker}] {content}";
+            else
+                line = $"{prefix}[{marker}][{task}] {content}";
+
+            return line;
+        }
+
+        /// <summary>
+        /// Create a vote line composed of the provided components.
+        /// Parameters should be null for values that won't change.
+        /// </summary>
+        /// <param name="prefix">The prefix for the line.</param>
+        /// <param name="marker">The marker for the line.</param>
+        /// <param name="task">The task the line should be grouped with.</param>
+        /// <param name="content">The contents of the vote.</param>
+        /// <returns>Returns a complete vote line.</returns>
+        public static string ModifyVoteLine(string voteLine, string prefix = null, string marker = null, string task = null, string content = null)
+        {
+            if (voteLine == null || voteLine == string.Empty)
+                throw new ArgumentNullException(nameof(voteLine));
+
+            // If all parameters are null, the vote line doesn't change.
+            if (prefix == null && marker == null && task == null && content == null)
+                return voteLine;
+
+            string votePrefix;
+            string voteMarker;
+            string voteTask;
+            string voteContent;
+
+            // Use the original vote line value for any parameter that is null.
+            GetVoteComponents(voteLine, out votePrefix, out voteMarker, out voteTask, out voteContent);
+
+            prefix = prefix ?? votePrefix;
+            marker = marker ?? voteMarker;
+            task = task ?? voteTask;
+            content = content ?? voteContent;
+
+            string modifiedLine;
+
+            if (task == string.Empty)
+                modifiedLine = $"{prefix}[{marker}] {content}";
+            else
+                modifiedLine = $"{prefix}[{marker}][{task}] {content}";
+
+            return modifiedLine;
+        }
+
+        /// <summary>
+        /// Replace the task in a vote line without modifying any BBCode markup.
+        /// </summary>
+        /// <param name="voteLine">The original vote line.</param>
+        /// <param name="newTask">The new task to apply.
+        /// Null or an empty string removes any existing task.</param>
+        /// <param name="voteType">The type of vote being modified.</param>
+        /// <returns>Returns the vote line with the task replaced, or the original
+        /// string if the original line couldn't be matched by the regex.</returns>
+        public static string ReplaceTask(string voteLine, string newTask, VoteType voteType = VoteType.Vote)
+        {
+            if (voteType == VoteType.Rank)
+            {
+                Match mc = condensedVoteRegex.Match(voteLine);
+
+                if (mc.Success)
+                {
+                    return $"[{newTask ?? ""}] {mc.Groups[VoteComponents.Content].Value}";
+                }
+            }
+
+            Match m = taskRegex.Match(voteLine);
+            if (m.Success)
+            {
+                StringBuilder sb = new StringBuilder();
+
+                sb.Append(m.Groups["pre"].Value);
+
+                if (newTask != null && newTask != string.Empty)
+                {
+                    sb.Append($"[{newTask}]");
+                }
+
+                sb.Append(" ");
+
+                sb.Append(m.Groups["remainder"].Value);
+
+                return sb.ToString();
+            }
+
+            return voteLine;
+        }
+        #endregion
+
+    }
+}