﻿<?xml version="1.0" encoding="utf-8"?>
<Project ToolsVersion="14.0" DefaultTargets="Build" xmlns="http://schemas.microsoft.com/developer/msbuild/2003">
  <PropertyGroup>
    <Configuration Condition=" '$(Configuration)' == '' ">Debug</Configuration>
    <Platform Condition=" '$(Platform)' == '' ">AnyCPU</Platform>
    <ProjectGuid>{7C756E0C-F734-4501-BD21-453E49C88C17}</ProjectGuid>
    <OutputType>Library</OutputType>
    <AppDesignerFolder>Properties</AppDesignerFolder>
    <RootNamespace>TallyUnitTest</RootNamespace>
    <AssemblyName>TallyUnitTest</AssemblyName>
    <TargetFrameworkVersion>v4.6</TargetFrameworkVersion>
    <FileAlignment>512</FileAlignment>
    <ProjectTypeGuids>{3AC096D0-A1C2-E12C-1390-A8335801FDAB};{FAE04EC0-301F-11D3-BF4B-00C04F79EFBC}</ProjectTypeGuids>
    <VisualStudioVersion Condition="'$(VisualStudioVersion)' == ''">10.0</VisualStudioVersion>
    <VSToolsPath Condition="'$(VSToolsPath)' == ''">$(MSBuildExtensionsPath32)\Microsoft\VisualStudio\v$(VisualStudioVersion)</VSToolsPath>
    <ReferencePath>$(ProgramFiles)\Common Files\microsoft shared\VSTT\$(VisualStudioVersion)\UITestExtensionPackages</ReferencePath>
    <IsCodedUITest>False</IsCodedUITest>
    <TestProjectType>UnitTest</TestProjectType>
    <TargetFrameworkProfile />
  </PropertyGroup>
  <PropertyGroup Condition=" '$(Configuration)|$(Platform)' == 'Debug|AnyCPU' ">
    <DebugSymbols>true</DebugSymbols>
    <DebugType>full</DebugType>
    <Optimize>false</Optimize>
    <OutputPath>bin\Debug\</OutputPath>
    <DefineConstants>DEBUG;TRACE</DefineConstants>
    <ErrorReport>prompt</ErrorReport>
    <WarningLevel>4</WarningLevel>
    <CodeAnalysisRuleSet>..\TallyCore\TallyCore.ruleset</CodeAnalysisRuleSet>
  </PropertyGroup>
  <PropertyGroup Condition=" '$(Configuration)|$(Platform)' == 'Release|AnyCPU' ">
    <DebugType>pdbonly</DebugType>
    <Optimize>true</Optimize>
    <OutputPath>bin\Release\</OutputPath>
    <DefineConstants>TRACE</DefineConstants>
    <ErrorReport>prompt</ErrorReport>
    <WarningLevel>4</WarningLevel>
  </PropertyGroup>
  <ItemGroup>
    <Reference Include="HtmlAgilityPack.NetCore, Version=1.5.0.1, Culture=neutral, processorArchitecture=MSIL">
      <HintPath>..\packages\HtmlAgilityPack.NetCore.1.5.0.1\lib\net45\HtmlAgilityPack.NetCore.dll</HintPath>
    </Reference>
    <Reference Include="Microsoft.Win32.Primitives, Version=4.0.2.0, Culture=neutral, PublicKeyToken=b03f5f7f11d50a3a, processorArchitecture=MSIL">
      <HintPath>..\packages\Microsoft.Win32.Primitives.4.3.0\lib\net46\Microsoft.Win32.Primitives.dll</HintPath>
    </Reference>
    <Reference Include="Nito.AsyncEx.Coordination, Version=1.0.2.0, Culture=neutral, processorArchitecture=MSIL">
      <HintPath>..\packages\Nito.AsyncEx.Coordination.1.0.2\lib\net46\Nito.AsyncEx.Coordination.dll</HintPath>
    </Reference>
    <Reference Include="Nito.AsyncEx.Tasks, Version=1.0.1.0, Culture=neutral, processorArchitecture=MSIL">
      <HintPath>..\packages\Nito.AsyncEx.Tasks.1.0.1\lib\net46\Nito.AsyncEx.Tasks.dll</HintPath>
    </Reference>
    <Reference Include="Nito.Collections.Deque, Version=1.0.0.0, Culture=neutral, processorArchitecture=MSIL">
      <HintPath>..\packages\Nito.Collections.Deque.1.0.0\lib\portable45-net45+win8+wp8+wpa81\Nito.Collections.Deque.dll</HintPath>
    </Reference>
    <Reference Include="Nito.Disposables, Version=1.0.0.0, Culture=neutral, processorArchitecture=MSIL">
      <HintPath>..\packages\Nito.Disposables.1.0.0\lib\portable45-net45+win8+wp8+wpa81\Nito.Disposables.dll</HintPath>
    </Reference>
    <Reference Include="System" />
    <Reference Include="System.AppContext, Version=4.0.0.0, Culture=neutral, PublicKeyToken=b03f5f7f11d50a3a, processorArchitecture=MSIL">
      <HintPath>..\packages\System.AppContext.4.3.0\lib\net46\System.AppContext.dll</HintPath>
      <Private>True</Private>
    </Reference>
    <Reference Include="System.ComponentModel.Composition" />
    <Reference Include="System.Console, Version=4.0.1.0, Culture=neutral, PublicKeyToken=b03f5f7f11d50a3a, processorArchitecture=MSIL">
      <HintPath>..\packages\System.Console.4.3.0\lib\net46\System.Console.dll</HintPath>
    </Reference>
    <Reference Include="System.Diagnostics.DiagnosticSource, Version=4.0.1.0, Culture=neutral, PublicKeyToken=cc7b13ffcd2ddd51, processorArchitecture=MSIL">
      <HintPath>..\packages\System.Diagnostics.DiagnosticSource.4.3.0\lib\net46\System.Diagnostics.DiagnosticSource.dll</HintPath>
    </Reference>
    <Reference Include="System.Globalization.Calendars, Version=4.0.2.0, Culture=neutral, PublicKeyToken=b03f5f7f11d50a3a, processorArchitecture=MSIL">
      <HintPath>..\packages\System.Globalization.Calendars.4.3.0\lib\net46\System.Globalization.Calendars.dll</HintPath>
    </Reference>
    <Reference Include="System.IO.Compression, Version=4.1.2.0, Culture=neutral, PublicKeyToken=b77a5c561934e089, processorArchitecture=MSIL">
      <HintPath>..\packages\System.IO.Compression.4.3.0\lib\net46\System.IO.Compression.dll</HintPath>
    </Reference>
    <Reference Include="System.IO.Compression.FileSystem" />
    <Reference Include="System.IO.Compression.ZipFile, Version=4.0.2.0, Culture=neutral, PublicKeyToken=b77a5c561934e089, processorArchitecture=MSIL">
      <HintPath>..\packages\System.IO.Compression.ZipFile.4.3.0\lib\net46\System.IO.Compression.ZipFile.dll</HintPath>
    </Reference>
    <Reference Include="System.IO.FileSystem, Version=4.0.2.0, Culture=neutral, PublicKeyToken=b03f5f7f11d50a3a, processorArchitecture=MSIL">
      <HintPath>..\packages\System.IO.FileSystem.4.3.0\lib\net46\System.IO.FileSystem.dll</HintPath>
    </Reference>
    <Reference Include="System.IO.FileSystem.Primitives, Version=4.0.2.0, Culture=neutral, PublicKeyToken=b03f5f7f11d50a3a, processorArchitecture=MSIL">
      <HintPath>..\packages\System.IO.FileSystem.Primitives.4.3.0\lib\net46\System.IO.FileSystem.Primitives.dll</HintPath>
    </Reference>
    <Reference Include="System.Net.Http, Version=4.1.1.0, Culture=neutral, PublicKeyToken=b03f5f7f11d50a3a, processorArchitecture=MSIL">
      <HintPath>..\packages\System.Net.Http.4.3.0\lib\net46\System.Net.Http.dll</HintPath>
    </Reference>
    <Reference Include="System.Net.Sockets, Version=4.1.1.0, Culture=neutral, PublicKeyToken=b03f5f7f11d50a3a, processorArchitecture=MSIL">
      <HintPath>..\packages\System.Net.Sockets.4.3.0\lib\net46\System.Net.Sockets.dll</HintPath>
    </Reference>
    <Reference Include="System.Numerics" />
    <Reference Include="System.Runtime.InteropServices.RuntimeInformation, Version=4.0.1.0, Culture=neutral, PublicKeyToken=b03f5f7f11d50a3a, processorArchitecture=MSIL">
      <HintPath>..\packages\System.Runtime.InteropServices.RuntimeInformation.4.3.0\lib\net45\System.Runtime.InteropServices.RuntimeInformation.dll</HintPath>
    </Reference>
    <Reference Include="System.Security.Cryptography.Algorithms, Version=4.0.0.0, Culture=neutral, PublicKeyToken=b03f5f7f11d50a3a, processorArchitecture=MSIL">
      <HintPath>..\packages\System.Security.Cryptography.Algorithms.4.3.0\lib\net46\System.Security.Cryptography.Algorithms.dll</HintPath>
      <Private>True</Private>
    </Reference>
    <Reference Include="System.Security.Cryptography.Encoding, Version=4.0.1.0, Culture=neutral, PublicKeyToken=b03f5f7f11d50a3a, processorArchitecture=MSIL">
      <HintPath>..\packages\System.Security.Cryptography.Encoding.4.3.0\lib\net46\System.Security.Cryptography.Encoding.dll</HintPath>
    </Reference>
    <Reference Include="System.Security.Cryptography.Primitives, Version=4.0.1.0, Culture=neutral, PublicKeyToken=b03f5f7f11d50a3a, processorArchitecture=MSIL">
      <HintPath>..\packages\System.Security.Cryptography.Primitives.4.3.0\lib\net46\System.Security.Cryptography.Primitives.dll</HintPath>
    </Reference>
    <Reference Include="System.Security.Cryptography.X509Certificates, Version=4.0.0.0, Culture=neutral, PublicKeyToken=b03f5f7f11d50a3a, processorArchitecture=MSIL">
      <HintPath>..\packages\System.Security.Cryptography.X509Certificates.4.3.0\lib\net46\System.Security.Cryptography.X509Certificates.dll</HintPath>
      <Private>True</Private>
    </Reference>
    <Reference Include="System.Xml" />
    <Reference Include="System.Xml.Linq" />
    <Reference Include="System.Xml.ReaderWriter, Version=4.1.0.0, Culture=neutral, PublicKeyToken=b03f5f7f11d50a3a, processorArchitecture=MSIL">
      <HintPath>..\packages\System.Xml.ReaderWriter.4.3.0\lib\net46\System.Xml.ReaderWriter.dll</HintPath>
    </Reference>
  </ItemGroup>
  <Choose>
    <When Condition="('$(VisualStudioVersion)' == '10.0' or '$(VisualStudioVersion)' == '') and '$(TargetFrameworkVersion)' == 'v3.5'">
      <ItemGroup>
        <Reference Include="Microsoft.VisualStudio.QualityTools.UnitTestFramework, Version=10.1.0.0, Culture=neutral, PublicKeyToken=b03f5f7f11d50a3a, processorArchitecture=MSIL" />
      </ItemGroup>
    </When>
    <Otherwise>
      <ItemGroup>
        <Reference Include="Microsoft.VisualStudio.QualityTools.UnitTestFramework" />
      </ItemGroup>
    </Otherwise>
  </Choose>
  <ItemGroup>
<<<<<<< HEAD
    <Compile Include="ForumAdapterSelectorTests.cs" />
=======
    <Compile Include="ForumAdapterFactoryUnitTest.cs" />
>>>>>>> 1a8c7121
    <Compile Include="Platform\UnicodeHashFunction.cs" />
    <Compile Include="PostComponentsTests.cs" />
    <Compile Include="QuestTests.cs" />
    <Compile Include="Properties\AssemblyInfo.cs" />
    <Compile Include="FilterTests.cs" />
    <Compile Include="VoteConstructorTests.cs" />
    <Compile Include="VoteCounterTests.cs" />
    <Compile Include="VoteStringTests.cs" />
    <Compile Include="VoteTests.cs" />
    <Compile Include="VotingRecordsTests.cs" />
    <Compile Include="WebPageProviderTests.cs" />
  </ItemGroup>
  <ItemGroup>
    <ProjectReference Include="..\NetTally\NetTally.csproj">
      <Project>{5f9b045c-3d5b-4111-82f8-99bfe8b3d7f9}</Project>
      <Name>NetTally</Name>
    </ProjectReference>
    <ProjectReference Include="..\TallyCore\NetTally.Core.csproj">
      <Project>{037e6032-88e9-4861-ab1f-42ec39859ecb}</Project>
      <Name>NetTally.Core</Name>
    </ProjectReference>
  </ItemGroup>
  <ItemGroup>
    <None Include="app.config" />
    <None Include="packages.config" />
  </ItemGroup>
  <Choose>
    <When Condition="'$(VisualStudioVersion)' == '10.0' And '$(IsCodedUITest)' == 'True'">
      <ItemGroup>
        <Reference Include="Microsoft.VisualStudio.QualityTools.CodedUITestFramework, Version=10.0.0.0, Culture=neutral, PublicKeyToken=b03f5f7f11d50a3a, processorArchitecture=MSIL">
          <Private>False</Private>
        </Reference>
        <Reference Include="Microsoft.VisualStudio.TestTools.UITest.Common, Version=10.0.0.0, Culture=neutral, PublicKeyToken=b03f5f7f11d50a3a, processorArchitecture=MSIL">
          <Private>False</Private>
        </Reference>
        <Reference Include="Microsoft.VisualStudio.TestTools.UITest.Extension, Version=10.0.0.0, Culture=neutral, PublicKeyToken=b03f5f7f11d50a3a, processorArchitecture=MSIL">
          <Private>False</Private>
        </Reference>
        <Reference Include="Microsoft.VisualStudio.TestTools.UITesting, Version=10.0.0.0, Culture=neutral, PublicKeyToken=b03f5f7f11d50a3a, processorArchitecture=MSIL">
          <Private>False</Private>
        </Reference>
      </ItemGroup>
    </When>
  </Choose>
  <Import Project="$(VSToolsPath)\TeamTest\Microsoft.TestTools.targets" Condition="Exists('$(VSToolsPath)\TeamTest\Microsoft.TestTools.targets')" />
  <Import Project="$(MSBuildToolsPath)\Microsoft.CSharp.targets" />
  <!-- To modify your build process, add your task inside one of the targets below and uncomment it. 
       Other similar extension points exist, see Microsoft.Common.targets.
  <Target Name="BeforeBuild">
  </Target>
  <Target Name="AfterBuild">
  </Target>
  -->
</Project><|MERGE_RESOLUTION|>--- conflicted
+++ resolved
@@ -1,187 +1,183 @@
-﻿<?xml version="1.0" encoding="utf-8"?>
-<Project ToolsVersion="14.0" DefaultTargets="Build" xmlns="http://schemas.microsoft.com/developer/msbuild/2003">
-  <PropertyGroup>
-    <Configuration Condition=" '$(Configuration)' == '' ">Debug</Configuration>
-    <Platform Condition=" '$(Platform)' == '' ">AnyCPU</Platform>
-    <ProjectGuid>{7C756E0C-F734-4501-BD21-453E49C88C17}</ProjectGuid>
-    <OutputType>Library</OutputType>
-    <AppDesignerFolder>Properties</AppDesignerFolder>
-    <RootNamespace>TallyUnitTest</RootNamespace>
-    <AssemblyName>TallyUnitTest</AssemblyName>
-    <TargetFrameworkVersion>v4.6</TargetFrameworkVersion>
-    <FileAlignment>512</FileAlignment>
-    <ProjectTypeGuids>{3AC096D0-A1C2-E12C-1390-A8335801FDAB};{FAE04EC0-301F-11D3-BF4B-00C04F79EFBC}</ProjectTypeGuids>
-    <VisualStudioVersion Condition="'$(VisualStudioVersion)' == ''">10.0</VisualStudioVersion>
-    <VSToolsPath Condition="'$(VSToolsPath)' == ''">$(MSBuildExtensionsPath32)\Microsoft\VisualStudio\v$(VisualStudioVersion)</VSToolsPath>
-    <ReferencePath>$(ProgramFiles)\Common Files\microsoft shared\VSTT\$(VisualStudioVersion)\UITestExtensionPackages</ReferencePath>
-    <IsCodedUITest>False</IsCodedUITest>
-    <TestProjectType>UnitTest</TestProjectType>
-    <TargetFrameworkProfile />
-  </PropertyGroup>
-  <PropertyGroup Condition=" '$(Configuration)|$(Platform)' == 'Debug|AnyCPU' ">
-    <DebugSymbols>true</DebugSymbols>
-    <DebugType>full</DebugType>
-    <Optimize>false</Optimize>
-    <OutputPath>bin\Debug\</OutputPath>
-    <DefineConstants>DEBUG;TRACE</DefineConstants>
-    <ErrorReport>prompt</ErrorReport>
-    <WarningLevel>4</WarningLevel>
-    <CodeAnalysisRuleSet>..\TallyCore\TallyCore.ruleset</CodeAnalysisRuleSet>
-  </PropertyGroup>
-  <PropertyGroup Condition=" '$(Configuration)|$(Platform)' == 'Release|AnyCPU' ">
-    <DebugType>pdbonly</DebugType>
-    <Optimize>true</Optimize>
-    <OutputPath>bin\Release\</OutputPath>
-    <DefineConstants>TRACE</DefineConstants>
-    <ErrorReport>prompt</ErrorReport>
-    <WarningLevel>4</WarningLevel>
-  </PropertyGroup>
-  <ItemGroup>
-    <Reference Include="HtmlAgilityPack.NetCore, Version=1.5.0.1, Culture=neutral, processorArchitecture=MSIL">
-      <HintPath>..\packages\HtmlAgilityPack.NetCore.1.5.0.1\lib\net45\HtmlAgilityPack.NetCore.dll</HintPath>
-    </Reference>
-    <Reference Include="Microsoft.Win32.Primitives, Version=4.0.2.0, Culture=neutral, PublicKeyToken=b03f5f7f11d50a3a, processorArchitecture=MSIL">
-      <HintPath>..\packages\Microsoft.Win32.Primitives.4.3.0\lib\net46\Microsoft.Win32.Primitives.dll</HintPath>
-    </Reference>
-    <Reference Include="Nito.AsyncEx.Coordination, Version=1.0.2.0, Culture=neutral, processorArchitecture=MSIL">
-      <HintPath>..\packages\Nito.AsyncEx.Coordination.1.0.2\lib\net46\Nito.AsyncEx.Coordination.dll</HintPath>
-    </Reference>
-    <Reference Include="Nito.AsyncEx.Tasks, Version=1.0.1.0, Culture=neutral, processorArchitecture=MSIL">
-      <HintPath>..\packages\Nito.AsyncEx.Tasks.1.0.1\lib\net46\Nito.AsyncEx.Tasks.dll</HintPath>
-    </Reference>
-    <Reference Include="Nito.Collections.Deque, Version=1.0.0.0, Culture=neutral, processorArchitecture=MSIL">
-      <HintPath>..\packages\Nito.Collections.Deque.1.0.0\lib\portable45-net45+win8+wp8+wpa81\Nito.Collections.Deque.dll</HintPath>
-    </Reference>
-    <Reference Include="Nito.Disposables, Version=1.0.0.0, Culture=neutral, processorArchitecture=MSIL">
-      <HintPath>..\packages\Nito.Disposables.1.0.0\lib\portable45-net45+win8+wp8+wpa81\Nito.Disposables.dll</HintPath>
-    </Reference>
-    <Reference Include="System" />
-    <Reference Include="System.AppContext, Version=4.0.0.0, Culture=neutral, PublicKeyToken=b03f5f7f11d50a3a, processorArchitecture=MSIL">
-      <HintPath>..\packages\System.AppContext.4.3.0\lib\net46\System.AppContext.dll</HintPath>
-      <Private>True</Private>
-    </Reference>
-    <Reference Include="System.ComponentModel.Composition" />
-    <Reference Include="System.Console, Version=4.0.1.0, Culture=neutral, PublicKeyToken=b03f5f7f11d50a3a, processorArchitecture=MSIL">
-      <HintPath>..\packages\System.Console.4.3.0\lib\net46\System.Console.dll</HintPath>
-    </Reference>
-    <Reference Include="System.Diagnostics.DiagnosticSource, Version=4.0.1.0, Culture=neutral, PublicKeyToken=cc7b13ffcd2ddd51, processorArchitecture=MSIL">
-      <HintPath>..\packages\System.Diagnostics.DiagnosticSource.4.3.0\lib\net46\System.Diagnostics.DiagnosticSource.dll</HintPath>
-    </Reference>
-    <Reference Include="System.Globalization.Calendars, Version=4.0.2.0, Culture=neutral, PublicKeyToken=b03f5f7f11d50a3a, processorArchitecture=MSIL">
-      <HintPath>..\packages\System.Globalization.Calendars.4.3.0\lib\net46\System.Globalization.Calendars.dll</HintPath>
-    </Reference>
-    <Reference Include="System.IO.Compression, Version=4.1.2.0, Culture=neutral, PublicKeyToken=b77a5c561934e089, processorArchitecture=MSIL">
-      <HintPath>..\packages\System.IO.Compression.4.3.0\lib\net46\System.IO.Compression.dll</HintPath>
-    </Reference>
-    <Reference Include="System.IO.Compression.FileSystem" />
-    <Reference Include="System.IO.Compression.ZipFile, Version=4.0.2.0, Culture=neutral, PublicKeyToken=b77a5c561934e089, processorArchitecture=MSIL">
-      <HintPath>..\packages\System.IO.Compression.ZipFile.4.3.0\lib\net46\System.IO.Compression.ZipFile.dll</HintPath>
-    </Reference>
-    <Reference Include="System.IO.FileSystem, Version=4.0.2.0, Culture=neutral, PublicKeyToken=b03f5f7f11d50a3a, processorArchitecture=MSIL">
-      <HintPath>..\packages\System.IO.FileSystem.4.3.0\lib\net46\System.IO.FileSystem.dll</HintPath>
-    </Reference>
-    <Reference Include="System.IO.FileSystem.Primitives, Version=4.0.2.0, Culture=neutral, PublicKeyToken=b03f5f7f11d50a3a, processorArchitecture=MSIL">
-      <HintPath>..\packages\System.IO.FileSystem.Primitives.4.3.0\lib\net46\System.IO.FileSystem.Primitives.dll</HintPath>
-    </Reference>
-    <Reference Include="System.Net.Http, Version=4.1.1.0, Culture=neutral, PublicKeyToken=b03f5f7f11d50a3a, processorArchitecture=MSIL">
-      <HintPath>..\packages\System.Net.Http.4.3.0\lib\net46\System.Net.Http.dll</HintPath>
-    </Reference>
-    <Reference Include="System.Net.Sockets, Version=4.1.1.0, Culture=neutral, PublicKeyToken=b03f5f7f11d50a3a, processorArchitecture=MSIL">
-      <HintPath>..\packages\System.Net.Sockets.4.3.0\lib\net46\System.Net.Sockets.dll</HintPath>
-    </Reference>
-    <Reference Include="System.Numerics" />
-    <Reference Include="System.Runtime.InteropServices.RuntimeInformation, Version=4.0.1.0, Culture=neutral, PublicKeyToken=b03f5f7f11d50a3a, processorArchitecture=MSIL">
-      <HintPath>..\packages\System.Runtime.InteropServices.RuntimeInformation.4.3.0\lib\net45\System.Runtime.InteropServices.RuntimeInformation.dll</HintPath>
-    </Reference>
-    <Reference Include="System.Security.Cryptography.Algorithms, Version=4.0.0.0, Culture=neutral, PublicKeyToken=b03f5f7f11d50a3a, processorArchitecture=MSIL">
-      <HintPath>..\packages\System.Security.Cryptography.Algorithms.4.3.0\lib\net46\System.Security.Cryptography.Algorithms.dll</HintPath>
-      <Private>True</Private>
-    </Reference>
-    <Reference Include="System.Security.Cryptography.Encoding, Version=4.0.1.0, Culture=neutral, PublicKeyToken=b03f5f7f11d50a3a, processorArchitecture=MSIL">
-      <HintPath>..\packages\System.Security.Cryptography.Encoding.4.3.0\lib\net46\System.Security.Cryptography.Encoding.dll</HintPath>
-    </Reference>
-    <Reference Include="System.Security.Cryptography.Primitives, Version=4.0.1.0, Culture=neutral, PublicKeyToken=b03f5f7f11d50a3a, processorArchitecture=MSIL">
-      <HintPath>..\packages\System.Security.Cryptography.Primitives.4.3.0\lib\net46\System.Security.Cryptography.Primitives.dll</HintPath>
-    </Reference>
-    <Reference Include="System.Security.Cryptography.X509Certificates, Version=4.0.0.0, Culture=neutral, PublicKeyToken=b03f5f7f11d50a3a, processorArchitecture=MSIL">
-      <HintPath>..\packages\System.Security.Cryptography.X509Certificates.4.3.0\lib\net46\System.Security.Cryptography.X509Certificates.dll</HintPath>
-      <Private>True</Private>
-    </Reference>
-    <Reference Include="System.Xml" />
-    <Reference Include="System.Xml.Linq" />
-    <Reference Include="System.Xml.ReaderWriter, Version=4.1.0.0, Culture=neutral, PublicKeyToken=b03f5f7f11d50a3a, processorArchitecture=MSIL">
-      <HintPath>..\packages\System.Xml.ReaderWriter.4.3.0\lib\net46\System.Xml.ReaderWriter.dll</HintPath>
-    </Reference>
-  </ItemGroup>
-  <Choose>
-    <When Condition="('$(VisualStudioVersion)' == '10.0' or '$(VisualStudioVersion)' == '') and '$(TargetFrameworkVersion)' == 'v3.5'">
-      <ItemGroup>
-        <Reference Include="Microsoft.VisualStudio.QualityTools.UnitTestFramework, Version=10.1.0.0, Culture=neutral, PublicKeyToken=b03f5f7f11d50a3a, processorArchitecture=MSIL" />
-      </ItemGroup>
-    </When>
-    <Otherwise>
-      <ItemGroup>
-        <Reference Include="Microsoft.VisualStudio.QualityTools.UnitTestFramework" />
-      </ItemGroup>
-    </Otherwise>
-  </Choose>
-  <ItemGroup>
-<<<<<<< HEAD
-    <Compile Include="ForumAdapterSelectorTests.cs" />
-=======
-    <Compile Include="ForumAdapterFactoryUnitTest.cs" />
->>>>>>> 1a8c7121
-    <Compile Include="Platform\UnicodeHashFunction.cs" />
-    <Compile Include="PostComponentsTests.cs" />
-    <Compile Include="QuestTests.cs" />
-    <Compile Include="Properties\AssemblyInfo.cs" />
-    <Compile Include="FilterTests.cs" />
-    <Compile Include="VoteConstructorTests.cs" />
-    <Compile Include="VoteCounterTests.cs" />
-    <Compile Include="VoteStringTests.cs" />
-    <Compile Include="VoteTests.cs" />
-    <Compile Include="VotingRecordsTests.cs" />
-    <Compile Include="WebPageProviderTests.cs" />
-  </ItemGroup>
-  <ItemGroup>
-    <ProjectReference Include="..\NetTally\NetTally.csproj">
-      <Project>{5f9b045c-3d5b-4111-82f8-99bfe8b3d7f9}</Project>
-      <Name>NetTally</Name>
-    </ProjectReference>
-    <ProjectReference Include="..\TallyCore\NetTally.Core.csproj">
-      <Project>{037e6032-88e9-4861-ab1f-42ec39859ecb}</Project>
-      <Name>NetTally.Core</Name>
-    </ProjectReference>
-  </ItemGroup>
-  <ItemGroup>
-    <None Include="app.config" />
-    <None Include="packages.config" />
-  </ItemGroup>
-  <Choose>
-    <When Condition="'$(VisualStudioVersion)' == '10.0' And '$(IsCodedUITest)' == 'True'">
-      <ItemGroup>
-        <Reference Include="Microsoft.VisualStudio.QualityTools.CodedUITestFramework, Version=10.0.0.0, Culture=neutral, PublicKeyToken=b03f5f7f11d50a3a, processorArchitecture=MSIL">
-          <Private>False</Private>
-        </Reference>
-        <Reference Include="Microsoft.VisualStudio.TestTools.UITest.Common, Version=10.0.0.0, Culture=neutral, PublicKeyToken=b03f5f7f11d50a3a, processorArchitecture=MSIL">
-          <Private>False</Private>
-        </Reference>
-        <Reference Include="Microsoft.VisualStudio.TestTools.UITest.Extension, Version=10.0.0.0, Culture=neutral, PublicKeyToken=b03f5f7f11d50a3a, processorArchitecture=MSIL">
-          <Private>False</Private>
-        </Reference>
-        <Reference Include="Microsoft.VisualStudio.TestTools.UITesting, Version=10.0.0.0, Culture=neutral, PublicKeyToken=b03f5f7f11d50a3a, processorArchitecture=MSIL">
-          <Private>False</Private>
-        </Reference>
-      </ItemGroup>
-    </When>
-  </Choose>
-  <Import Project="$(VSToolsPath)\TeamTest\Microsoft.TestTools.targets" Condition="Exists('$(VSToolsPath)\TeamTest\Microsoft.TestTools.targets')" />
-  <Import Project="$(MSBuildToolsPath)\Microsoft.CSharp.targets" />
-  <!-- To modify your build process, add your task inside one of the targets below and uncomment it. 
-       Other similar extension points exist, see Microsoft.Common.targets.
-  <Target Name="BeforeBuild">
-  </Target>
-  <Target Name="AfterBuild">
-  </Target>
-  -->
+﻿<?xml version="1.0" encoding="utf-8"?>
+<Project ToolsVersion="14.0" DefaultTargets="Build" xmlns="http://schemas.microsoft.com/developer/msbuild/2003">
+  <PropertyGroup>
+    <Configuration Condition=" '$(Configuration)' == '' ">Debug</Configuration>
+    <Platform Condition=" '$(Platform)' == '' ">AnyCPU</Platform>
+    <ProjectGuid>{7C756E0C-F734-4501-BD21-453E49C88C17}</ProjectGuid>
+    <OutputType>Library</OutputType>
+    <AppDesignerFolder>Properties</AppDesignerFolder>
+    <RootNamespace>TallyUnitTest</RootNamespace>
+    <AssemblyName>TallyUnitTest</AssemblyName>
+    <TargetFrameworkVersion>v4.6</TargetFrameworkVersion>
+    <FileAlignment>512</FileAlignment>
+    <ProjectTypeGuids>{3AC096D0-A1C2-E12C-1390-A8335801FDAB};{FAE04EC0-301F-11D3-BF4B-00C04F79EFBC}</ProjectTypeGuids>
+    <VisualStudioVersion Condition="'$(VisualStudioVersion)' == ''">10.0</VisualStudioVersion>
+    <VSToolsPath Condition="'$(VSToolsPath)' == ''">$(MSBuildExtensionsPath32)\Microsoft\VisualStudio\v$(VisualStudioVersion)</VSToolsPath>
+    <ReferencePath>$(ProgramFiles)\Common Files\microsoft shared\VSTT\$(VisualStudioVersion)\UITestExtensionPackages</ReferencePath>
+    <IsCodedUITest>False</IsCodedUITest>
+    <TestProjectType>UnitTest</TestProjectType>
+    <TargetFrameworkProfile />
+  </PropertyGroup>
+  <PropertyGroup Condition=" '$(Configuration)|$(Platform)' == 'Debug|AnyCPU' ">
+    <DebugSymbols>true</DebugSymbols>
+    <DebugType>full</DebugType>
+    <Optimize>false</Optimize>
+    <OutputPath>bin\Debug\</OutputPath>
+    <DefineConstants>DEBUG;TRACE</DefineConstants>
+    <ErrorReport>prompt</ErrorReport>
+    <WarningLevel>4</WarningLevel>
+    <CodeAnalysisRuleSet>..\TallyCore\TallyCore.ruleset</CodeAnalysisRuleSet>
+  </PropertyGroup>
+  <PropertyGroup Condition=" '$(Configuration)|$(Platform)' == 'Release|AnyCPU' ">
+    <DebugType>pdbonly</DebugType>
+    <Optimize>true</Optimize>
+    <OutputPath>bin\Release\</OutputPath>
+    <DefineConstants>TRACE</DefineConstants>
+    <ErrorReport>prompt</ErrorReport>
+    <WarningLevel>4</WarningLevel>
+  </PropertyGroup>
+  <ItemGroup>
+    <Reference Include="HtmlAgilityPack.NetCore, Version=1.5.0.1, Culture=neutral, processorArchitecture=MSIL">
+      <HintPath>..\packages\HtmlAgilityPack.NetCore.1.5.0.1\lib\net45\HtmlAgilityPack.NetCore.dll</HintPath>
+    </Reference>
+    <Reference Include="Microsoft.Win32.Primitives, Version=4.0.2.0, Culture=neutral, PublicKeyToken=b03f5f7f11d50a3a, processorArchitecture=MSIL">
+      <HintPath>..\packages\Microsoft.Win32.Primitives.4.3.0\lib\net46\Microsoft.Win32.Primitives.dll</HintPath>
+    </Reference>
+    <Reference Include="Nito.AsyncEx.Coordination, Version=1.0.2.0, Culture=neutral, processorArchitecture=MSIL">
+      <HintPath>..\packages\Nito.AsyncEx.Coordination.1.0.2\lib\net46\Nito.AsyncEx.Coordination.dll</HintPath>
+    </Reference>
+    <Reference Include="Nito.AsyncEx.Tasks, Version=1.0.1.0, Culture=neutral, processorArchitecture=MSIL">
+      <HintPath>..\packages\Nito.AsyncEx.Tasks.1.0.1\lib\net46\Nito.AsyncEx.Tasks.dll</HintPath>
+    </Reference>
+    <Reference Include="Nito.Collections.Deque, Version=1.0.0.0, Culture=neutral, processorArchitecture=MSIL">
+      <HintPath>..\packages\Nito.Collections.Deque.1.0.0\lib\portable45-net45+win8+wp8+wpa81\Nito.Collections.Deque.dll</HintPath>
+    </Reference>
+    <Reference Include="Nito.Disposables, Version=1.0.0.0, Culture=neutral, processorArchitecture=MSIL">
+      <HintPath>..\packages\Nito.Disposables.1.0.0\lib\portable45-net45+win8+wp8+wpa81\Nito.Disposables.dll</HintPath>
+    </Reference>
+    <Reference Include="System" />
+    <Reference Include="System.AppContext, Version=4.0.0.0, Culture=neutral, PublicKeyToken=b03f5f7f11d50a3a, processorArchitecture=MSIL">
+      <HintPath>..\packages\System.AppContext.4.3.0\lib\net46\System.AppContext.dll</HintPath>
+      <Private>True</Private>
+    </Reference>
+    <Reference Include="System.ComponentModel.Composition" />
+    <Reference Include="System.Console, Version=4.0.1.0, Culture=neutral, PublicKeyToken=b03f5f7f11d50a3a, processorArchitecture=MSIL">
+      <HintPath>..\packages\System.Console.4.3.0\lib\net46\System.Console.dll</HintPath>
+    </Reference>
+    <Reference Include="System.Diagnostics.DiagnosticSource, Version=4.0.1.0, Culture=neutral, PublicKeyToken=cc7b13ffcd2ddd51, processorArchitecture=MSIL">
+      <HintPath>..\packages\System.Diagnostics.DiagnosticSource.4.3.0\lib\net46\System.Diagnostics.DiagnosticSource.dll</HintPath>
+    </Reference>
+    <Reference Include="System.Globalization.Calendars, Version=4.0.2.0, Culture=neutral, PublicKeyToken=b03f5f7f11d50a3a, processorArchitecture=MSIL">
+      <HintPath>..\packages\System.Globalization.Calendars.4.3.0\lib\net46\System.Globalization.Calendars.dll</HintPath>
+    </Reference>
+    <Reference Include="System.IO.Compression, Version=4.1.2.0, Culture=neutral, PublicKeyToken=b77a5c561934e089, processorArchitecture=MSIL">
+      <HintPath>..\packages\System.IO.Compression.4.3.0\lib\net46\System.IO.Compression.dll</HintPath>
+    </Reference>
+    <Reference Include="System.IO.Compression.FileSystem" />
+    <Reference Include="System.IO.Compression.ZipFile, Version=4.0.2.0, Culture=neutral, PublicKeyToken=b77a5c561934e089, processorArchitecture=MSIL">
+      <HintPath>..\packages\System.IO.Compression.ZipFile.4.3.0\lib\net46\System.IO.Compression.ZipFile.dll</HintPath>
+    </Reference>
+    <Reference Include="System.IO.FileSystem, Version=4.0.2.0, Culture=neutral, PublicKeyToken=b03f5f7f11d50a3a, processorArchitecture=MSIL">
+      <HintPath>..\packages\System.IO.FileSystem.4.3.0\lib\net46\System.IO.FileSystem.dll</HintPath>
+    </Reference>
+    <Reference Include="System.IO.FileSystem.Primitives, Version=4.0.2.0, Culture=neutral, PublicKeyToken=b03f5f7f11d50a3a, processorArchitecture=MSIL">
+      <HintPath>..\packages\System.IO.FileSystem.Primitives.4.3.0\lib\net46\System.IO.FileSystem.Primitives.dll</HintPath>
+    </Reference>
+    <Reference Include="System.Net.Http, Version=4.1.1.0, Culture=neutral, PublicKeyToken=b03f5f7f11d50a3a, processorArchitecture=MSIL">
+      <HintPath>..\packages\System.Net.Http.4.3.0\lib\net46\System.Net.Http.dll</HintPath>
+    </Reference>
+    <Reference Include="System.Net.Sockets, Version=4.1.1.0, Culture=neutral, PublicKeyToken=b03f5f7f11d50a3a, processorArchitecture=MSIL">
+      <HintPath>..\packages\System.Net.Sockets.4.3.0\lib\net46\System.Net.Sockets.dll</HintPath>
+    </Reference>
+    <Reference Include="System.Numerics" />
+    <Reference Include="System.Runtime.InteropServices.RuntimeInformation, Version=4.0.1.0, Culture=neutral, PublicKeyToken=b03f5f7f11d50a3a, processorArchitecture=MSIL">
+      <HintPath>..\packages\System.Runtime.InteropServices.RuntimeInformation.4.3.0\lib\net45\System.Runtime.InteropServices.RuntimeInformation.dll</HintPath>
+    </Reference>
+    <Reference Include="System.Security.Cryptography.Algorithms, Version=4.0.0.0, Culture=neutral, PublicKeyToken=b03f5f7f11d50a3a, processorArchitecture=MSIL">
+      <HintPath>..\packages\System.Security.Cryptography.Algorithms.4.3.0\lib\net46\System.Security.Cryptography.Algorithms.dll</HintPath>
+      <Private>True</Private>
+    </Reference>
+    <Reference Include="System.Security.Cryptography.Encoding, Version=4.0.1.0, Culture=neutral, PublicKeyToken=b03f5f7f11d50a3a, processorArchitecture=MSIL">
+      <HintPath>..\packages\System.Security.Cryptography.Encoding.4.3.0\lib\net46\System.Security.Cryptography.Encoding.dll</HintPath>
+    </Reference>
+    <Reference Include="System.Security.Cryptography.Primitives, Version=4.0.1.0, Culture=neutral, PublicKeyToken=b03f5f7f11d50a3a, processorArchitecture=MSIL">
+      <HintPath>..\packages\System.Security.Cryptography.Primitives.4.3.0\lib\net46\System.Security.Cryptography.Primitives.dll</HintPath>
+    </Reference>
+    <Reference Include="System.Security.Cryptography.X509Certificates, Version=4.0.0.0, Culture=neutral, PublicKeyToken=b03f5f7f11d50a3a, processorArchitecture=MSIL">
+      <HintPath>..\packages\System.Security.Cryptography.X509Certificates.4.3.0\lib\net46\System.Security.Cryptography.X509Certificates.dll</HintPath>
+      <Private>True</Private>
+    </Reference>
+    <Reference Include="System.Xml" />
+    <Reference Include="System.Xml.Linq" />
+    <Reference Include="System.Xml.ReaderWriter, Version=4.1.0.0, Culture=neutral, PublicKeyToken=b03f5f7f11d50a3a, processorArchitecture=MSIL">
+      <HintPath>..\packages\System.Xml.ReaderWriter.4.3.0\lib\net46\System.Xml.ReaderWriter.dll</HintPath>
+    </Reference>
+  </ItemGroup>
+  <Choose>
+    <When Condition="('$(VisualStudioVersion)' == '10.0' or '$(VisualStudioVersion)' == '') and '$(TargetFrameworkVersion)' == 'v3.5'">
+      <ItemGroup>
+        <Reference Include="Microsoft.VisualStudio.QualityTools.UnitTestFramework, Version=10.1.0.0, Culture=neutral, PublicKeyToken=b03f5f7f11d50a3a, processorArchitecture=MSIL" />
+      </ItemGroup>
+    </When>
+    <Otherwise>
+      <ItemGroup>
+        <Reference Include="Microsoft.VisualStudio.QualityTools.UnitTestFramework" />
+      </ItemGroup>
+    </Otherwise>
+  </Choose>
+  <ItemGroup>
+    <Compile Include="ForumAdapterSelectorTests.cs" />
+    <Compile Include="Platform\UnicodeHashFunction.cs" />
+    <Compile Include="PostComponentsTests.cs" />
+    <Compile Include="QuestTests.cs" />
+    <Compile Include="Properties\AssemblyInfo.cs" />
+    <Compile Include="FilterTests.cs" />
+    <Compile Include="VoteConstructorTests.cs" />
+    <Compile Include="VoteCounterTests.cs" />
+    <Compile Include="VoteStringTests.cs" />
+    <Compile Include="VoteTests.cs" />
+    <Compile Include="VotingRecordsTests.cs" />
+    <Compile Include="WebPageProviderTests.cs" />
+  </ItemGroup>
+  <ItemGroup>
+    <ProjectReference Include="..\NetTally\NetTally.csproj">
+      <Project>{5f9b045c-3d5b-4111-82f8-99bfe8b3d7f9}</Project>
+      <Name>NetTally</Name>
+    </ProjectReference>
+    <ProjectReference Include="..\TallyCore\NetTally.Core.csproj">
+      <Project>{037e6032-88e9-4861-ab1f-42ec39859ecb}</Project>
+      <Name>NetTally.Core</Name>
+    </ProjectReference>
+  </ItemGroup>
+  <ItemGroup>
+    <None Include="app.config" />
+    <None Include="packages.config" />
+  </ItemGroup>
+  <Choose>
+    <When Condition="'$(VisualStudioVersion)' == '10.0' And '$(IsCodedUITest)' == 'True'">
+      <ItemGroup>
+        <Reference Include="Microsoft.VisualStudio.QualityTools.CodedUITestFramework, Version=10.0.0.0, Culture=neutral, PublicKeyToken=b03f5f7f11d50a3a, processorArchitecture=MSIL">
+          <Private>False</Private>
+        </Reference>
+        <Reference Include="Microsoft.VisualStudio.TestTools.UITest.Common, Version=10.0.0.0, Culture=neutral, PublicKeyToken=b03f5f7f11d50a3a, processorArchitecture=MSIL">
+          <Private>False</Private>
+        </Reference>
+        <Reference Include="Microsoft.VisualStudio.TestTools.UITest.Extension, Version=10.0.0.0, Culture=neutral, PublicKeyToken=b03f5f7f11d50a3a, processorArchitecture=MSIL">
+          <Private>False</Private>
+        </Reference>
+        <Reference Include="Microsoft.VisualStudio.TestTools.UITesting, Version=10.0.0.0, Culture=neutral, PublicKeyToken=b03f5f7f11d50a3a, processorArchitecture=MSIL">
+          <Private>False</Private>
+        </Reference>
+      </ItemGroup>
+    </When>
+  </Choose>
+  <Import Project="$(VSToolsPath)\TeamTest\Microsoft.TestTools.targets" Condition="Exists('$(VSToolsPath)\TeamTest\Microsoft.TestTools.targets')" />
+  <Import Project="$(MSBuildToolsPath)\Microsoft.CSharp.targets" />
+  <!-- To modify your build process, add your task inside one of the targets below and uncomment it. 
+       Other similar extension points exist, see Microsoft.Common.targets.
+  <Target Name="BeforeBuild">
+  </Target>
+  <Target Name="AfterBuild">
+  </Target>
+  -->
 </Project>