--- conflicted
+++ resolved
@@ -1,530 +1,515 @@
-﻿using Microsoft.VisualStudio.TestTools.UnitTesting;
-using System;
-using System.Collections.Generic;
-using System.Linq;
-using System.Text;
-using System.Threading.Tasks;
-using NetTally;
-
-namespace TallyUnitTest
-{
-    [TestClass()]
-    public class VoteLineTests
-    {
-        [TestMethod()]
-        public void NormalizeVoteTest()
-        {
-            string line1 = "[x] Vote for stuff";
-            string normLine1 = "[x] Vote for stuff";
-
-            string line2 = "[x] Vote for \"stuff\"";
-            string normLine2 = "[x] Vote for \"stuff\"";
-
-            string line3 = "[x] Vote for “stuff”";
-            string normLine3 = "[x] Vote for \"stuff\"";
-
-            string line4 = "[x] Don't vote for stuff";
-            string normLine4 = "[x] Don't vote for stuff";
-
-            string line5 = "[x] Donʼt vote for stuff";
-            string normLine5 = "[x] Don't vote for stuff";
-
-            string line6 = "[x] Don`t vote for stuff";
-            string normLine6 = "[x] Don't vote for stuff";
-
-            string line7 = @"[x] Vote for “stuff”
-[x] Vote for more “stuff”";
-            string normLine7 = @"[x] Vote for ""stuff""
-[x] Vote for more ""stuff""";
-
-            string e = "";
-
-            Assert.AreEqual(normLine1, VoteString.CleanVote(line1));
-            Assert.AreEqual(normLine2, VoteString.CleanVote(line2));
-            Assert.AreEqual(normLine3, VoteString.CleanVote(line3));
-            Assert.AreEqual(normLine4, VoteString.CleanVote(line4));
-            Assert.AreEqual(normLine5, VoteString.CleanVote(line5));
-            Assert.AreEqual(normLine6, VoteString.CleanVote(line6));
-            Assert.AreEqual(normLine7, VoteString.CleanVote(line7));
-
-            Assert.AreEqual(e, VoteString.CleanVote(e));
-        }
-
-
-        [TestMethod()]
-        public void CleanVoteTest()
-        {
-            string cleanLine1 = "[x] Vote for stuff";
-            string cleanLine2 = "-[x] Vote for stuff";
-            string cleanLine3 = "[x][main] Vote for stuff";
-            string cleanLine4 = "-[x] Vote for \"stuff\"";
-
-            string line1 = "[b][x] Vote for stuff[/b]";
-            string line2 = "[color=blue][x] Vote for stuff[/color]";
-            string line3 = "[b][x] Vote for stuff";
-            string line4 = "[color=blue][b][x] Vote for stuff[/b]";
-            string line5 = "[b]-[x] Vote for stuff";
-            string line6 = "[color=blue]-[x] Vote for “stuff”[/color]";
-            string line7 = "[color=blue][x][main] Vote for stuff[/color]";
-
-            string e = "";
-
-            Assert.AreEqual(cleanLine1, VoteString.CleanVote(cleanLine1));
-            Assert.AreEqual(cleanLine1, VoteString.CleanVote(line1));
-            Assert.AreEqual(cleanLine1, VoteString.CleanVote(line2));
-            Assert.AreEqual(cleanLine1, VoteString.CleanVote(line3));
-            Assert.AreEqual(cleanLine1, VoteString.CleanVote(line4));
-
-            Assert.AreEqual(cleanLine2, VoteString.CleanVote(cleanLine2));
-            Assert.AreEqual(cleanLine2, VoteString.CleanVote(line5));
-            Assert.AreEqual(cleanLine4, VoteString.CleanVote(line6));
-
-            Assert.AreEqual(cleanLine3, VoteString.CleanVote(cleanLine3));
-            Assert.AreEqual(cleanLine3, VoteString.CleanVote(line7));
-
-            Assert.AreEqual(e, VoteString.CleanVote(e));
-        }
-
-
-        [TestMethod()]
-        public void MinimizeVoteTest()
-        {
-            string input = "[X] We [i]did[/i] agree to non-lethal. My most [color=blue]powerful[/color] stuff either knocks people out or kills them without having to fight at all. Everything else I've learned to do so far feels like a witch barrier, and I try not to use that since it freaks everyone out.";
-            string expected = "[x]wedidagreetonon-lethalmymostpowerfulstuffeitherknockspeopleoutorkillsthemwithouthavingtofightatalleverythingelsei'velearnedtodosofarfeelslikeawitchbarrier,anditrynottousethatsinceitfreakseveryoneout";
-
-<<<<<<< HEAD
-            IQuest quest = new Quest() { PartitionMode = PartitionMode.None };
-            string results = VoteString.MinimizeVote(input, quest.PartitionMode);
-=======
-            string results = VoteString.MinimizeVote(input);
->>>>>>> 2a156830
-            Assert.AreEqual(expected, results);
-        }
-
-        [TestMethod()]
-        public void MinimizeBlockTest()
-        {
-            string input = "-[X] We [i]did[/i] agree to non-lethal. My most [color=blue]powerful[/color] stuff either knocks people out or kills them without having to fight at all. Everything else I've learned to do so far feels like a witch barrier, and I try not to use that since it freaks everyone out.";
-            string expected = "[x]wedidagreetonon-lethalmymostpowerfulstuffeitherknockspeopleoutorkillsthemwithouthavingtofightatalleverythingelsei'velearnedtodosofarfeelslikeawitchbarrier,anditrynottousethatsinceitfreakseveryoneout";
-
-<<<<<<< HEAD
-            IQuest quest = new Quest() { PartitionMode = PartitionMode.ByBlock };
-            string results = VoteString.MinimizeVote(input, quest.PartitionMode);
-=======
-            string results = VoteString.MinimizeVote(input);
->>>>>>> 2a156830
-            Assert.AreEqual(expected, results);
-        }
-
-        [TestMethod()]
-        public void MinimizeLineTest()
-        {
-            string input = "-[X] We [i]did[/i] agree to non-lethal. My most [color=blue]powerful[/color] stuff either knocks people out or kills them without having to fight at all. Everything else I've learned to do so far feels like a witch barrier, and I try not to use that since it freaks everyone out.";
-            string expected = "[x]wedidagreetonon-lethalmymostpowerfulstuffeitherknockspeopleoutorkillsthemwithouthavingtofightatalleverythingelsei'velearnedtodosofarfeelslikeawitchbarrier,anditrynottousethatsinceitfreakseveryoneout";
-
-<<<<<<< HEAD
-            IQuest quest = new Quest() { PartitionMode = PartitionMode.ByLine };
-            string results = VoteString.MinimizeVote(input, quest.PartitionMode);
-=======
-            string results = VoteString.MinimizeVote(input);
->>>>>>> 2a156830
-            Assert.AreEqual(expected, results);
-        }
-        
-        [TestMethod()]
-        public void GetVotePrefixTest()
-        {
-            string line1 = "[x] Vote for stuff";
-            string line2 = "-[x] Vote for stuff";
-            string line3 = "---[x] Vote for stuff";
-
-            Assert.AreEqual("", VoteString.GetVotePrefix(line1));
-            Assert.AreEqual("-", VoteString.GetVotePrefix(line2));
-            Assert.AreEqual("---", VoteString.GetVotePrefix(line3));
-        }
-
-        [TestMethod()]
-        public void GetVoteMarkerTest()
-        {
-            string line1 = "[x] Vote for stuff";
-            string line2 = "-[X] Vote for stuff";
-            string line3 = "-[+] Vote for stuff";
-            string line4 = "[✓][major] Vote for stuff";
-            string line5 = "-[ ✔][ animal] Vote for stuff";
-
-            Assert.AreEqual("x", VoteString.GetVoteMarker(line1));
-            Assert.AreEqual("X", VoteString.GetVoteMarker(line2));
-            Assert.AreEqual("+", VoteString.GetVoteMarker(line3));
-            Assert.AreEqual("✓", VoteString.GetVoteMarker(line4));
-            Assert.AreEqual("✔", VoteString.GetVoteMarker(line5));
-
-            line1 = "[a] Vote for stuff";
-            Assert.AreEqual("", VoteString.GetVoteMarker(line1));
-            line1 = "[k] Vote for stuff";
-            Assert.AreEqual("", VoteString.GetVoteMarker(line1));
-            line1 = "[jk] Vote for stuff";
-            Assert.AreEqual("", VoteString.GetVoteMarker(line1));
-            line1 = "[xx] Vote for stuff";
-            Assert.AreEqual("", VoteString.GetVoteMarker(line1));
-            line1 = "[O] Vote for stuff";
-            Assert.AreEqual("", VoteString.GetVoteMarker(line1));
-            line1 = "[o] Vote for stuff";
-            Assert.AreEqual("", VoteString.GetVoteMarker(line1));
-            line1 = "[-] Vote for stuff";
-            Assert.AreEqual("", VoteString.GetVoteMarker(line1));
-            line1 = "[=] Vote for stuff";
-            Assert.AreEqual("", VoteString.GetVoteMarker(line1));
-            line1 = "[@] Vote for stuff";
-            Assert.AreEqual("", VoteString.GetVoteMarker(line1));
-            line1 = "[q] Vote for stuff";
-            Assert.AreEqual("", VoteString.GetVoteMarker(line1));
-        }
-
-        [TestMethod()]
-        public void GetVoteTaskTest()
-        {
-            string line1 = "[x] Vote for stuff";
-            string line2 = "-[x] Vote for stuff";
-            string line3 = "[x][major] Vote for stuff";
-            string line4 = "-[x][ animal] Vote for stuff";
-            string line5 = "[x][MINOR] Vote for stuff";
-            string line6 = "[x][Trade Relations] Vote for stuff";
-            string line7 = "[x] [url=http://google.com]<image>[/url]";
-
-            Assert.AreEqual("", VoteString.GetVoteTask(line1));
-            Assert.AreEqual("", VoteString.GetVoteTask(line2));
-            Assert.AreEqual("major", VoteString.GetVoteTask(line3));
-            Assert.AreEqual("animal", VoteString.GetVoteTask(line4));
-            Assert.AreEqual("MINOR", VoteString.GetVoteTask(line5));
-            Assert.AreEqual("Trade Relations", VoteString.GetVoteTask(line6));
-            Assert.AreEqual("", VoteString.GetVoteTask(line7));
-        }
-
-        [TestMethod()]
-        public void GetCondensedVoteTaskTest()
-        {
-            string line1 = "[x] Vote for stuff";
-            string line2 = "[] Vote for stuff";
-            string line3 = "[major] Vote for stuff";
-            string line4 = "[ animal] Vote for stuff";
-            string line5 = "[MINOR] Vote for stuff";
-            string line6 = "[Trade Relations] Vote for stuff";
-            string line7 = "[] [url=http://google.com]<image>[/url]";
-
-            Assert.AreEqual("x", VoteString.GetVoteTask(line1, VoteType.Rank));
-            Assert.AreEqual("", VoteString.GetVoteTask(line2, VoteType.Rank));
-            Assert.AreEqual("major", VoteString.GetVoteTask(line3, VoteType.Rank));
-            Assert.AreEqual("animal", VoteString.GetVoteTask(line4, VoteType.Rank));
-            Assert.AreEqual("MINOR", VoteString.GetVoteTask(line5, VoteType.Rank));
-            Assert.AreEqual("Trade Relations", VoteString.GetVoteTask(line6, VoteType.Rank));
-            Assert.AreEqual("", VoteString.GetVoteTask(line7, VoteType.Rank));
-        }
-
-        [TestMethod()]
-        public void GetVoteContentTest()
-        {
-            string input = "[X] We [i]did[/i] agree to non-lethal. My most [color=blue]powerful[/color] stuff either knocks people out or kills them without having to fight at all. Everything else I've learned to do so far feels like a witch barrier, and I try not to use that since it freaks everyone out.";
-            string expected = "We did agree to non-lethal. My most powerful stuff either knocks people out or kills them without having to fight at all. Everything else I've learned to do so far feels like a witch barrier, and I try not to use that since it freaks everyone out.";
-
-            Assert.AreEqual(expected, VoteString.GetVoteContent(input));
-
-            input = "[x] Vote for stuff";
-            expected = "Vote for stuff";
-            Assert.AreEqual(expected, VoteString.GetVoteContent(input));
-
-            input = "[x][major] Vote for stuff";
-            expected = "Vote for stuff";
-            Assert.AreEqual(expected, VoteString.GetVoteContent(input));
-
-            input = "-[x][ animal] Vote for stuff";
-            expected = "Vote for stuff";
-            Assert.AreEqual(expected, VoteString.GetVoteContent(input));
-
-            input = "[color=blue]-[x] Vote for stuff[/color]";
-            expected = "Vote for stuff";
-            Assert.AreEqual(expected, VoteString.GetVoteContent(input));
-
-        }
-
-        [TestMethod()]
-        public void GetCondensedVoteContentTest()
-        {
-            string line1 = "[x] Vote for stuff";
-            string line2 = "[] Vote for stuff";
-            string line3 = "[major] Vote for stuff";
-            string line4 = "[ animal] Vote for stuff";
-            string line5 = "[MINOR] Vote for stuff";
-            string line6 = "[Trade Relations] Vote for stuff";
-            string line7 = "[] [url=http://google.com]<image>[/url]";
-
-            Assert.AreEqual("Vote for stuff", VoteString.GetVoteContent(line1, VoteType.Rank));
-            Assert.AreEqual("Vote for stuff", VoteString.GetVoteContent(line2, VoteType.Rank));
-            Assert.AreEqual("Vote for stuff", VoteString.GetVoteContent(line3, VoteType.Rank));
-            Assert.AreEqual("Vote for stuff", VoteString.GetVoteContent(line4, VoteType.Rank));
-            Assert.AreEqual("Vote for stuff", VoteString.GetVoteContent(line5, VoteType.Rank));
-            Assert.AreEqual("Vote for stuff", VoteString.GetVoteContent(line6, VoteType.Rank));
-            Assert.AreEqual("[url=http://google.com]<image>[/url]", VoteString.GetVoteContent(line7, VoteType.Rank));
-        }
-
-
-        [TestMethod()]
-        public void GetVotePlanNameTest1()
-        {
-            string input = "[x] Kinematics";
-            string expected1 = "Kinematics";
-            string expected2 = "\u25C8Kinematics";
-            var result = VoteString.GetVoteReferenceNames(input);
-            Assert.AreEqual(2, result.Count);
-            Assert.IsTrue(result.Contains(expected1));
-            Assert.IsTrue(result.Contains(expected2));
-        }
-
-        [TestMethod()]
-        public void GetVotePlanNameTest2()
-        {
-            string input = "[x] Plan Assault";
-            string expected1 = "Assault";
-            string expected2 = "\u25C8Assault";
-            var result = VoteString.GetVoteReferenceNames(input);
-            Assert.AreEqual(2, result.Count);
-            Assert.IsTrue(result.Contains(expected1));
-            Assert.IsTrue(result.Contains(expected2));
-        }
-
-        [TestMethod()]
-        public void GetVotePlanNameTest3()
-        {
-            string input = "[x] Kinematics.";
-            string expected1 = "Kinematics.";
-            string expected2 = "\u25C8Kinematics.";
-            string expected3 = "Kinematics";
-            string expected4 = "\u25C8Kinematics";
-            var result = VoteString.GetVoteReferenceNames(input);
-            Assert.AreEqual(4, result.Count);
-            Assert.IsTrue(result.Contains(expected1));
-            Assert.IsTrue(result.Contains(expected2));
-            Assert.IsTrue(result.Contains(expected3));
-            Assert.IsTrue(result.Contains(expected4));
-        }
-
-        [TestMethod()]
-        public void GetVotePlanNameTest4()
-        {
-            string input = "[x] Plan Assault.";
-            string expected1 = "Assault.";
-            string expected2 = "\u25C8Assault.";
-            string expected3 = "Assault";
-            string expected4 = "\u25C8Assault";
-            var result = VoteString.GetVoteReferenceNames(input);
-            Assert.AreEqual(4, result.Count);
-            Assert.IsTrue(result.Contains(expected1));
-            Assert.IsTrue(result.Contains(expected2));
-            Assert.IsTrue(result.Contains(expected3));
-            Assert.IsTrue(result.Contains(expected4));
-            
-        }
-
-        [TestMethod()]
-        public void GetVotePlanNameTest5()
-        {
-            string input = "[x] Plan [url=https://forum.questionablequesting.com/members/2392/]Xryuran[/url]";
-            string expected1 = "Xryuran";
-            string expected2 = "\u25C8Xryuran";
-            var result = VoteString.GetVoteReferenceNames(input);
-            Assert.AreEqual(2, result.Count);
-            Assert.IsTrue(result.Contains(expected1));
-            Assert.IsTrue(result.Contains(expected2));
-        }
-
-        [TestMethod()]
-        public void GetVotePlanNameTest6()
-        {
-            string input = "[x] [url=https://forum.questionablequesting.com/members/2392/]Xryuran[/url].";
-            string expected1 = "Xryuran.";
-            string expected2 = "\u25C8Xryuran.";
-            string expected3 = "Xryuran";
-            string expected4 = "\u25C8Xryuran";
-            var result = VoteString.GetVoteReferenceNames(input);
-            Assert.AreEqual(4, result.Count);
-            Assert.IsTrue(result.Contains(expected1));
-            Assert.IsTrue(result.Contains(expected2));
-            Assert.IsTrue(result.Contains(expected3));
-            Assert.IsTrue(result.Contains(expected4));
-        }
-
-        [TestMethod()]
-        public void GetVotePlanNameTest7()
-        {
-            string input = "[x] [url=https://forum.questionablequesting.com/members/2392/]@Xryuran[/url]";
-            string expected1 = "Xryuran";
-            string expected2 = "\u25C8Xryuran";
-            var result = VoteString.GetVoteReferenceNames(input);
-            Assert.AreEqual(2, result.Count);
-            Assert.IsTrue(result.Contains(expected1));
-            Assert.IsTrue(result.Contains(expected2));
-        }
-
-        [TestMethod()]
-        public void GetVoteComponentsTest1()
-        {
-            string input = "[x] Vote for stuff";
-            string prefix;
-            string marker;
-            string task;
-            string content;
-
-            VoteString.GetVoteComponents(input, out prefix, out marker, out task, out content);
-
-            Assert.AreEqual("", prefix);
-            Assert.AreEqual("x", marker);
-            Assert.AreEqual("", task);
-            Assert.AreEqual("Vote for stuff", content);
-        }
-
-        [TestMethod()]
-        public void GetVoteComponentsTest2()
-        {
-            string input = "-[x][MAJOR] Vote for stuff";
-            string prefix;
-            string marker;
-            string task;
-            string content;
-
-            VoteString.GetVoteComponents(input, out prefix, out marker, out task, out content);
-
-            Assert.AreEqual("-", prefix);
-            Assert.AreEqual("x", marker);
-            Assert.AreEqual("MAJOR", task);
-            Assert.AreEqual("Vote for stuff", content);
-        }
-
-        [TestMethod()]
-        public void GetVoteComponentsTest3()
-        {
-            string input = "- [ x ][MAJOR] Vote for stuff";
-            string prefix;
-            string marker;
-            string task;
-            string content;
-
-            VoteString.GetVoteComponents(input, out prefix, out marker, out task, out content);
-
-            Assert.AreEqual("-", prefix);
-            Assert.AreEqual("x", marker);
-            Assert.AreEqual("MAJOR", task);
-            Assert.AreEqual("Vote for stuff", content);
-        }
-
-        [TestMethod()]
-        public void GetVoteComponentsTest4()
-        {
-            string input = "[color=blue]-[x][MAJOR] Vote for stuff[/color]";
-            string prefix;
-            string marker;
-            string task;
-            string content;
-
-            VoteString.GetVoteComponents(input, out prefix, out marker, out task, out content);
-
-            Assert.AreEqual("-", prefix);
-            Assert.AreEqual("x", marker);
-            Assert.AreEqual("MAJOR", task);
-            Assert.AreEqual("[color=blue]Vote for stuff[/color]", content);
-        }
-
-        [TestMethod()]
-        public void GetVoteComponentsTest5()
-        {
-            string input = "-[[b]x][MAJOR] Vote for stuff[/b]";
-            string prefix;
-            string marker;
-            string task;
-            string content;
-
-            VoteString.GetVoteComponents(input, out prefix, out marker, out task, out content);
-
-            Assert.AreEqual("-", prefix);
-            Assert.AreEqual("x", marker);
-            Assert.AreEqual("MAJOR", task);
-            Assert.AreEqual("[b]Vote for stuff[/b]", content);
-        }
-
-
-        [TestMethod()]
-        public void IsRankedVoteTest()
-        {
-            string test = "[1] Cat";
-            Assert.IsTrue(VoteString.IsRankedVote(test));
-            test = "[1][Animal] Cat";
-            Assert.IsTrue(VoteString.IsRankedVote(test));
-            test = "[2] Cat";
-            Assert.IsTrue(VoteString.IsRankedVote(test));
-            test = "[9] Cat";
-            Assert.IsTrue(VoteString.IsRankedVote(test));
-            test = "-[1] Cat";
-            Assert.IsTrue(VoteString.IsRankedVote(test));
-            test = "-- [1] Cat";
-            Assert.IsTrue(VoteString.IsRankedVote(test));
-            test = "-[1][Animal] Cat";
-            Assert.IsTrue(VoteString.IsRankedVote(test));
-            test = "-[1] [Animal] Cat";
-            Assert.IsTrue(VoteString.IsRankedVote(test));
-            test = "- [1] Cat";
-            Assert.IsTrue(VoteString.IsRankedVote(test));
-            test = "- [ 1] Cat";
-            Assert.IsTrue(VoteString.IsRankedVote(test));
-
-            test = "[x] Cat";
-            Assert.IsFalse(VoteString.IsRankedVote(test));
-            test = "-[x] Cat";
-            Assert.IsFalse(VoteString.IsRankedVote(test));
-            test = "- [x] Cat";
-            Assert.IsFalse(VoteString.IsRankedVote(test));
-            test = "- [X] Cat";
-            Assert.IsFalse(VoteString.IsRankedVote(test));
-            test = "- [+] Cat";
-            Assert.IsFalse(VoteString.IsRankedVote(test));
-            test = "[✓] Cat";
-            Assert.IsFalse(VoteString.IsRankedVote(test));
-            test = "[x][animal] Cat";
-            Assert.IsFalse(VoteString.IsRankedVote(test));
-            test = "-[x] [Animal] Cat";
-            Assert.IsFalse(VoteString.IsRankedVote(test));
-            test = "[10] Cat";
-            Assert.IsFalse(VoteString.IsRankedVote(test));
-            test = "[0] Cat";
-            Assert.IsFalse(VoteString.IsRankedVote(test));
-        }
-
-        [TestMethod()]
-        public void CondenseVoteTest()
-        {
-            string input = "[x] Vote for stuff";
-            string expected = "[] Vote for stuff";
-
-            Assert.AreEqual(expected, VoteString.CondenseVote(input));
-
-            input = "[1] Vote for stuff";
-            expected = "[] Vote for stuff";
-
-            Assert.AreEqual(expected, VoteString.CondenseVote(input));
-
-            input = "[1][Major] Vote for stuff";
-            expected = "[Major] Vote for stuff";
-
-            Assert.AreEqual(expected, VoteString.CondenseVote(input));
-
-            input = "[1][Major] [b]Vote for stuff[/b]";
-            expected = "[Major] [b]Vote for stuff[/b]";
-
-            Assert.AreEqual(expected, VoteString.CondenseVote(input));
-
-            input = "[b][1] Vote for stuff[/b]";
-            expected = "[] [b]Vote for stuff[/b]";
-
-            Assert.AreEqual(expected, VoteString.CondenseVote(input));
-
-        }
-
-    }
-}
+﻿using Microsoft.VisualStudio.TestTools.UnitTesting;
+using System;
+using System.Collections.Generic;
+using System.Linq;
+using System.Text;
+using System.Threading.Tasks;
+using NetTally;
+
+namespace TallyUnitTest
+{
+    [TestClass()]
+    public class VoteLineTests
+    {
+        [TestMethod()]
+        public void NormalizeVoteTest()
+        {
+            string line1 = "[x] Vote for stuff";
+            string normLine1 = "[x] Vote for stuff";
+
+            string line2 = "[x] Vote for \"stuff\"";
+            string normLine2 = "[x] Vote for \"stuff\"";
+
+            string line3 = "[x] Vote for “stuff”";
+            string normLine3 = "[x] Vote for \"stuff\"";
+
+            string line4 = "[x] Don't vote for stuff";
+            string normLine4 = "[x] Don't vote for stuff";
+
+            string line5 = "[x] Donʼt vote for stuff";
+            string normLine5 = "[x] Don't vote for stuff";
+
+            string line6 = "[x] Don`t vote for stuff";
+            string normLine6 = "[x] Don't vote for stuff";
+
+            string line7 = @"[x] Vote for “stuff”
+[x] Vote for more “stuff”";
+            string normLine7 = @"[x] Vote for ""stuff""
+[x] Vote for more ""stuff""";
+
+            string e = "";
+
+            Assert.AreEqual(normLine1, VoteString.CleanVote(line1));
+            Assert.AreEqual(normLine2, VoteString.CleanVote(line2));
+            Assert.AreEqual(normLine3, VoteString.CleanVote(line3));
+            Assert.AreEqual(normLine4, VoteString.CleanVote(line4));
+            Assert.AreEqual(normLine5, VoteString.CleanVote(line5));
+            Assert.AreEqual(normLine6, VoteString.CleanVote(line6));
+            Assert.AreEqual(normLine7, VoteString.CleanVote(line7));
+
+            Assert.AreEqual(e, VoteString.CleanVote(e));
+        }
+
+
+        [TestMethod()]
+        public void CleanVoteTest()
+        {
+            string cleanLine1 = "[x] Vote for stuff";
+            string cleanLine2 = "-[x] Vote for stuff";
+            string cleanLine3 = "[x][main] Vote for stuff";
+            string cleanLine4 = "-[x] Vote for \"stuff\"";
+
+            string line1 = "[b][x] Vote for stuff[/b]";
+            string line2 = "[color=blue][x] Vote for stuff[/color]";
+            string line3 = "[b][x] Vote for stuff";
+            string line4 = "[color=blue][b][x] Vote for stuff[/b]";
+            string line5 = "[b]-[x] Vote for stuff";
+            string line6 = "[color=blue]-[x] Vote for “stuff”[/color]";
+            string line7 = "[color=blue][x][main] Vote for stuff[/color]";
+
+            string e = "";
+
+            Assert.AreEqual(cleanLine1, VoteString.CleanVote(cleanLine1));
+            Assert.AreEqual(cleanLine1, VoteString.CleanVote(line1));
+            Assert.AreEqual(cleanLine1, VoteString.CleanVote(line2));
+            Assert.AreEqual(cleanLine1, VoteString.CleanVote(line3));
+            Assert.AreEqual(cleanLine1, VoteString.CleanVote(line4));
+
+            Assert.AreEqual(cleanLine2, VoteString.CleanVote(cleanLine2));
+            Assert.AreEqual(cleanLine2, VoteString.CleanVote(line5));
+            Assert.AreEqual(cleanLine4, VoteString.CleanVote(line6));
+
+            Assert.AreEqual(cleanLine3, VoteString.CleanVote(cleanLine3));
+            Assert.AreEqual(cleanLine3, VoteString.CleanVote(line7));
+
+            Assert.AreEqual(e, VoteString.CleanVote(e));
+        }
+
+
+        [TestMethod()]
+        public void MinimizeVoteTest()
+        {
+            string input = "[X] We [i]did[/i] agree to non-lethal. My most [color=blue]powerful[/color] stuff either knocks people out or kills them without having to fight at all. Everything else I've learned to do so far feels like a witch barrier, and I try not to use that since it freaks everyone out.";
+            string expected = "[x]wedidagreetonon-lethalmymostpowerfulstuffeitherknockspeopleoutorkillsthemwithouthavingtofightatalleverythingelsei'velearnedtodosofarfeelslikeawitchbarrier,anditrynottousethatsinceitfreakseveryoneout";
+
+            string results = VoteString.MinimizeVote(input);
+            Assert.AreEqual(expected, results);
+        }
+
+        [TestMethod()]
+        public void MinimizeBlockTest()
+        {
+            string input = "-[X] We [i]did[/i] agree to non-lethal. My most [color=blue]powerful[/color] stuff either knocks people out or kills them without having to fight at all. Everything else I've learned to do so far feels like a witch barrier, and I try not to use that since it freaks everyone out.";
+            string expected = "[x]wedidagreetonon-lethalmymostpowerfulstuffeitherknockspeopleoutorkillsthemwithouthavingtofightatalleverythingelsei'velearnedtodosofarfeelslikeawitchbarrier,anditrynottousethatsinceitfreakseveryoneout";
+
+            string results = VoteString.MinimizeVote(input);
+            Assert.AreEqual(expected, results);
+        }
+
+        [TestMethod()]
+        public void MinimizeLineTest()
+        {
+            string input = "-[X] We [i]did[/i] agree to non-lethal. My most [color=blue]powerful[/color] stuff either knocks people out or kills them without having to fight at all. Everything else I've learned to do so far feels like a witch barrier, and I try not to use that since it freaks everyone out.";
+            string expected = "[x]wedidagreetonon-lethalmymostpowerfulstuffeitherknockspeopleoutorkillsthemwithouthavingtofightatalleverythingelsei'velearnedtodosofarfeelslikeawitchbarrier,anditrynottousethatsinceitfreakseveryoneout";
+
+            string results = VoteString.MinimizeVote(input);
+            Assert.AreEqual(expected, results);
+        }
+        
+        [TestMethod()]
+        public void GetVotePrefixTest()
+        {
+            string line1 = "[x] Vote for stuff";
+            string line2 = "-[x] Vote for stuff";
+            string line3 = "---[x] Vote for stuff";
+
+            Assert.AreEqual("", VoteString.GetVotePrefix(line1));
+            Assert.AreEqual("-", VoteString.GetVotePrefix(line2));
+            Assert.AreEqual("---", VoteString.GetVotePrefix(line3));
+        }
+
+        [TestMethod()]
+        public void GetVoteMarkerTest()
+        {
+            string line1 = "[x] Vote for stuff";
+            string line2 = "-[X] Vote for stuff";
+            string line3 = "-[+] Vote for stuff";
+            string line4 = "[✓][major] Vote for stuff";
+            string line5 = "-[ ✔][ animal] Vote for stuff";
+
+            Assert.AreEqual("x", VoteString.GetVoteMarker(line1));
+            Assert.AreEqual("X", VoteString.GetVoteMarker(line2));
+            Assert.AreEqual("+", VoteString.GetVoteMarker(line3));
+            Assert.AreEqual("✓", VoteString.GetVoteMarker(line4));
+            Assert.AreEqual("✔", VoteString.GetVoteMarker(line5));
+
+            line1 = "[a] Vote for stuff";
+            Assert.AreEqual("", VoteString.GetVoteMarker(line1));
+            line1 = "[k] Vote for stuff";
+            Assert.AreEqual("", VoteString.GetVoteMarker(line1));
+            line1 = "[jk] Vote for stuff";
+            Assert.AreEqual("", VoteString.GetVoteMarker(line1));
+            line1 = "[xx] Vote for stuff";
+            Assert.AreEqual("", VoteString.GetVoteMarker(line1));
+            line1 = "[O] Vote for stuff";
+            Assert.AreEqual("", VoteString.GetVoteMarker(line1));
+            line1 = "[o] Vote for stuff";
+            Assert.AreEqual("", VoteString.GetVoteMarker(line1));
+            line1 = "[-] Vote for stuff";
+            Assert.AreEqual("", VoteString.GetVoteMarker(line1));
+            line1 = "[=] Vote for stuff";
+            Assert.AreEqual("", VoteString.GetVoteMarker(line1));
+            line1 = "[@] Vote for stuff";
+            Assert.AreEqual("", VoteString.GetVoteMarker(line1));
+            line1 = "[q] Vote for stuff";
+            Assert.AreEqual("", VoteString.GetVoteMarker(line1));
+        }
+
+        [TestMethod()]
+        public void GetVoteTaskTest()
+        {
+            string line1 = "[x] Vote for stuff";
+            string line2 = "-[x] Vote for stuff";
+            string line3 = "[x][major] Vote for stuff";
+            string line4 = "-[x][ animal] Vote for stuff";
+            string line5 = "[x][MINOR] Vote for stuff";
+            string line6 = "[x][Trade Relations] Vote for stuff";
+            string line7 = "[x] [url=http://google.com]<image>[/url]";
+
+            Assert.AreEqual("", VoteString.GetVoteTask(line1));
+            Assert.AreEqual("", VoteString.GetVoteTask(line2));
+            Assert.AreEqual("major", VoteString.GetVoteTask(line3));
+            Assert.AreEqual("animal", VoteString.GetVoteTask(line4));
+            Assert.AreEqual("MINOR", VoteString.GetVoteTask(line5));
+            Assert.AreEqual("Trade Relations", VoteString.GetVoteTask(line6));
+            Assert.AreEqual("", VoteString.GetVoteTask(line7));
+        }
+
+        [TestMethod()]
+        public void GetCondensedVoteTaskTest()
+        {
+            string line1 = "[x] Vote for stuff";
+            string line2 = "[] Vote for stuff";
+            string line3 = "[major] Vote for stuff";
+            string line4 = "[ animal] Vote for stuff";
+            string line5 = "[MINOR] Vote for stuff";
+            string line6 = "[Trade Relations] Vote for stuff";
+            string line7 = "[] [url=http://google.com]<image>[/url]";
+
+            Assert.AreEqual("x", VoteString.GetVoteTask(line1, VoteType.Rank));
+            Assert.AreEqual("", VoteString.GetVoteTask(line2, VoteType.Rank));
+            Assert.AreEqual("major", VoteString.GetVoteTask(line3, VoteType.Rank));
+            Assert.AreEqual("animal", VoteString.GetVoteTask(line4, VoteType.Rank));
+            Assert.AreEqual("MINOR", VoteString.GetVoteTask(line5, VoteType.Rank));
+            Assert.AreEqual("Trade Relations", VoteString.GetVoteTask(line6, VoteType.Rank));
+            Assert.AreEqual("", VoteString.GetVoteTask(line7, VoteType.Rank));
+        }
+
+        [TestMethod()]
+        public void GetVoteContentTest()
+        {
+            string input = "[X] We [i]did[/i] agree to non-lethal. My most [color=blue]powerful[/color] stuff either knocks people out or kills them without having to fight at all. Everything else I've learned to do so far feels like a witch barrier, and I try not to use that since it freaks everyone out.";
+            string expected = "We did agree to non-lethal. My most powerful stuff either knocks people out or kills them without having to fight at all. Everything else I've learned to do so far feels like a witch barrier, and I try not to use that since it freaks everyone out.";
+
+            Assert.AreEqual(expected, VoteString.GetVoteContent(input));
+
+            input = "[x] Vote for stuff";
+            expected = "Vote for stuff";
+            Assert.AreEqual(expected, VoteString.GetVoteContent(input));
+
+            input = "[x][major] Vote for stuff";
+            expected = "Vote for stuff";
+            Assert.AreEqual(expected, VoteString.GetVoteContent(input));
+
+            input = "-[x][ animal] Vote for stuff";
+            expected = "Vote for stuff";
+            Assert.AreEqual(expected, VoteString.GetVoteContent(input));
+
+            input = "[color=blue]-[x] Vote for stuff[/color]";
+            expected = "Vote for stuff";
+            Assert.AreEqual(expected, VoteString.GetVoteContent(input));
+
+        }
+
+        [TestMethod()]
+        public void GetCondensedVoteContentTest()
+        {
+            string line1 = "[x] Vote for stuff";
+            string line2 = "[] Vote for stuff";
+            string line3 = "[major] Vote for stuff";
+            string line4 = "[ animal] Vote for stuff";
+            string line5 = "[MINOR] Vote for stuff";
+            string line6 = "[Trade Relations] Vote for stuff";
+            string line7 = "[] [url=http://google.com]<image>[/url]";
+
+            Assert.AreEqual("Vote for stuff", VoteString.GetVoteContent(line1, VoteType.Rank));
+            Assert.AreEqual("Vote for stuff", VoteString.GetVoteContent(line2, VoteType.Rank));
+            Assert.AreEqual("Vote for stuff", VoteString.GetVoteContent(line3, VoteType.Rank));
+            Assert.AreEqual("Vote for stuff", VoteString.GetVoteContent(line4, VoteType.Rank));
+            Assert.AreEqual("Vote for stuff", VoteString.GetVoteContent(line5, VoteType.Rank));
+            Assert.AreEqual("Vote for stuff", VoteString.GetVoteContent(line6, VoteType.Rank));
+            Assert.AreEqual("[url=http://google.com]<image>[/url]", VoteString.GetVoteContent(line7, VoteType.Rank));
+        }
+
+
+        [TestMethod()]
+        public void GetVotePlanNameTest1()
+        {
+            string input = "[x] Kinematics";
+            string expected1 = "Kinematics";
+            string expected2 = "\u25C8Kinematics";
+            var result = VoteString.GetVoteReferenceNames(input);
+            Assert.AreEqual(2, result.Count);
+            Assert.IsTrue(result.Contains(expected1));
+            Assert.IsTrue(result.Contains(expected2));
+        }
+
+        [TestMethod()]
+        public void GetVotePlanNameTest2()
+        {
+            string input = "[x] Plan Assault";
+            string expected1 = "Assault";
+            string expected2 = "\u25C8Assault";
+            var result = VoteString.GetVoteReferenceNames(input);
+            Assert.AreEqual(2, result.Count);
+            Assert.IsTrue(result.Contains(expected1));
+            Assert.IsTrue(result.Contains(expected2));
+        }
+
+        [TestMethod()]
+        public void GetVotePlanNameTest3()
+        {
+            string input = "[x] Kinematics.";
+            string expected1 = "Kinematics.";
+            string expected2 = "\u25C8Kinematics.";
+            string expected3 = "Kinematics";
+            string expected4 = "\u25C8Kinematics";
+            var result = VoteString.GetVoteReferenceNames(input);
+            Assert.AreEqual(4, result.Count);
+            Assert.IsTrue(result.Contains(expected1));
+            Assert.IsTrue(result.Contains(expected2));
+            Assert.IsTrue(result.Contains(expected3));
+            Assert.IsTrue(result.Contains(expected4));
+        }
+
+        [TestMethod()]
+        public void GetVotePlanNameTest4()
+        {
+            string input = "[x] Plan Assault.";
+            string expected1 = "Assault.";
+            string expected2 = "\u25C8Assault.";
+            string expected3 = "Assault";
+            string expected4 = "\u25C8Assault";
+            var result = VoteString.GetVoteReferenceNames(input);
+            Assert.AreEqual(4, result.Count);
+            Assert.IsTrue(result.Contains(expected1));
+            Assert.IsTrue(result.Contains(expected2));
+            Assert.IsTrue(result.Contains(expected3));
+            Assert.IsTrue(result.Contains(expected4));
+            
+        }
+
+        [TestMethod()]
+        public void GetVotePlanNameTest5()
+        {
+            string input = "[x] Plan [url=https://forum.questionablequesting.com/members/2392/]Xryuran[/url]";
+            string expected1 = "Xryuran";
+            string expected2 = "\u25C8Xryuran";
+            var result = VoteString.GetVoteReferenceNames(input);
+            Assert.AreEqual(2, result.Count);
+            Assert.IsTrue(result.Contains(expected1));
+            Assert.IsTrue(result.Contains(expected2));
+        }
+
+        [TestMethod()]
+        public void GetVotePlanNameTest6()
+        {
+            string input = "[x] [url=https://forum.questionablequesting.com/members/2392/]Xryuran[/url].";
+            string expected1 = "Xryuran.";
+            string expected2 = "\u25C8Xryuran.";
+            string expected3 = "Xryuran";
+            string expected4 = "\u25C8Xryuran";
+            var result = VoteString.GetVoteReferenceNames(input);
+            Assert.AreEqual(4, result.Count);
+            Assert.IsTrue(result.Contains(expected1));
+            Assert.IsTrue(result.Contains(expected2));
+            Assert.IsTrue(result.Contains(expected3));
+            Assert.IsTrue(result.Contains(expected4));
+        }
+
+        [TestMethod()]
+        public void GetVotePlanNameTest7()
+        {
+            string input = "[x] [url=https://forum.questionablequesting.com/members/2392/]@Xryuran[/url]";
+            string expected1 = "Xryuran";
+            string expected2 = "\u25C8Xryuran";
+            var result = VoteString.GetVoteReferenceNames(input);
+            Assert.AreEqual(2, result.Count);
+            Assert.IsTrue(result.Contains(expected1));
+            Assert.IsTrue(result.Contains(expected2));
+        }
+
+        [TestMethod()]
+        public void GetVoteComponentsTest1()
+        {
+            string input = "[x] Vote for stuff";
+            string prefix;
+            string marker;
+            string task;
+            string content;
+
+            VoteString.GetVoteComponents(input, out prefix, out marker, out task, out content);
+
+            Assert.AreEqual("", prefix);
+            Assert.AreEqual("x", marker);
+            Assert.AreEqual("", task);
+            Assert.AreEqual("Vote for stuff", content);
+        }
+
+        [TestMethod()]
+        public void GetVoteComponentsTest2()
+        {
+            string input = "-[x][MAJOR] Vote for stuff";
+            string prefix;
+            string marker;
+            string task;
+            string content;
+
+            VoteString.GetVoteComponents(input, out prefix, out marker, out task, out content);
+
+            Assert.AreEqual("-", prefix);
+            Assert.AreEqual("x", marker);
+            Assert.AreEqual("MAJOR", task);
+            Assert.AreEqual("Vote for stuff", content);
+        }
+
+        [TestMethod()]
+        public void GetVoteComponentsTest3()
+        {
+            string input = "- [ x ][MAJOR] Vote for stuff";
+            string prefix;
+            string marker;
+            string task;
+            string content;
+
+            VoteString.GetVoteComponents(input, out prefix, out marker, out task, out content);
+
+            Assert.AreEqual("-", prefix);
+            Assert.AreEqual("x", marker);
+            Assert.AreEqual("MAJOR", task);
+            Assert.AreEqual("Vote for stuff", content);
+        }
+
+        [TestMethod()]
+        public void GetVoteComponentsTest4()
+        {
+            string input = "[color=blue]-[x][MAJOR] Vote for stuff[/color]";
+            string prefix;
+            string marker;
+            string task;
+            string content;
+
+            VoteString.GetVoteComponents(input, out prefix, out marker, out task, out content);
+
+            Assert.AreEqual("-", prefix);
+            Assert.AreEqual("x", marker);
+            Assert.AreEqual("MAJOR", task);
+            Assert.AreEqual("[color=blue]Vote for stuff[/color]", content);
+        }
+
+        [TestMethod()]
+        public void GetVoteComponentsTest5()
+        {
+            string input = "-[[b]x][MAJOR] Vote for stuff[/b]";
+            string prefix;
+            string marker;
+            string task;
+            string content;
+
+            VoteString.GetVoteComponents(input, out prefix, out marker, out task, out content);
+
+            Assert.AreEqual("-", prefix);
+            Assert.AreEqual("x", marker);
+            Assert.AreEqual("MAJOR", task);
+            Assert.AreEqual("[b]Vote for stuff[/b]", content);
+        }
+
+
+        [TestMethod()]
+        public void IsRankedVoteTest()
+        {
+            string test = "[1] Cat";
+            Assert.IsTrue(VoteString.IsRankedVote(test));
+            test = "[1][Animal] Cat";
+            Assert.IsTrue(VoteString.IsRankedVote(test));
+            test = "[2] Cat";
+            Assert.IsTrue(VoteString.IsRankedVote(test));
+            test = "[9] Cat";
+            Assert.IsTrue(VoteString.IsRankedVote(test));
+            test = "-[1] Cat";
+            Assert.IsTrue(VoteString.IsRankedVote(test));
+            test = "-- [1] Cat";
+            Assert.IsTrue(VoteString.IsRankedVote(test));
+            test = "-[1][Animal] Cat";
+            Assert.IsTrue(VoteString.IsRankedVote(test));
+            test = "-[1] [Animal] Cat";
+            Assert.IsTrue(VoteString.IsRankedVote(test));
+            test = "- [1] Cat";
+            Assert.IsTrue(VoteString.IsRankedVote(test));
+            test = "- [ 1] Cat";
+            Assert.IsTrue(VoteString.IsRankedVote(test));
+
+            test = "[x] Cat";
+            Assert.IsFalse(VoteString.IsRankedVote(test));
+            test = "-[x] Cat";
+            Assert.IsFalse(VoteString.IsRankedVote(test));
+            test = "- [x] Cat";
+            Assert.IsFalse(VoteString.IsRankedVote(test));
+            test = "- [X] Cat";
+            Assert.IsFalse(VoteString.IsRankedVote(test));
+            test = "- [+] Cat";
+            Assert.IsFalse(VoteString.IsRankedVote(test));
+            test = "[✓] Cat";
+            Assert.IsFalse(VoteString.IsRankedVote(test));
+            test = "[x][animal] Cat";
+            Assert.IsFalse(VoteString.IsRankedVote(test));
+            test = "-[x] [Animal] Cat";
+            Assert.IsFalse(VoteString.IsRankedVote(test));
+            test = "[10] Cat";
+            Assert.IsFalse(VoteString.IsRankedVote(test));
+            test = "[0] Cat";
+            Assert.IsFalse(VoteString.IsRankedVote(test));
+        }
+
+        [TestMethod()]
+        public void CondenseVoteTest()
+        {
+            string input = "[x] Vote for stuff";
+            string expected = "[] Vote for stuff";
+
+            Assert.AreEqual(expected, VoteString.CondenseVote(input));
+
+            input = "[1] Vote for stuff";
+            expected = "[] Vote for stuff";
+
+            Assert.AreEqual(expected, VoteString.CondenseVote(input));
+
+            input = "[1][Major] Vote for stuff";
+            expected = "[Major] Vote for stuff";
+
+            Assert.AreEqual(expected, VoteString.CondenseVote(input));
+
+            input = "[1][Major] [b]Vote for stuff[/b]";
+            expected = "[Major] [b]Vote for stuff[/b]";
+
+            Assert.AreEqual(expected, VoteString.CondenseVote(input));
+
+            input = "[b][1] Vote for stuff[/b]";
+            expected = "[] [b]Vote for stuff[/b]";
+
+            Assert.AreEqual(expected, VoteString.CondenseVote(input));
+
+        }
+
+    }
+}